--- conflicted
+++ resolved
@@ -74,6 +74,8 @@
     document.config.select_type[2].click()		// bluegene
   } else if (form.name == "cray_params") {
     document.config.select_type[3].click()		// cray
+  } else if (form.name == "select_params") {
+    document.config.select_type[4].click()		// select
   }
 }
 
@@ -89,6 +91,8 @@
   } else if (document.config.select_type[2].checked) {	// bluegene
     return "#SelectTypeParameters="
   } else if (document.config.select_type[3].checked) {	// cray
+    return "#SelectTypeParameters="
+  } else if (document.config.select_type[4].checked) {	// select
     return "#SelectTypeParameters="
   }
 }
@@ -458,18 +462,13 @@
 </DL>
 <input type="radio" name="select_type" value="bluegene">
 <B>BlueGene</B>: For IBM Blue Gene systems only<BR>
+<input type="radio" name="select_type" value="cray">
+<B>Cray</B>: Cray systems running ALPS only<BR>
 <input type="radio" name="select_type" value="linear" checked>
 <B>Linear</B>: Node-base
 resource allocation, does not manage individual processor allocation<BR>
-<<<<<<< HEAD
 <input type="radio" name="select_type" value="serial">
 <B>Serial</B>: Execute single CPU jobs only<BR>
-=======
-<input type="radio" name="select_type" value="bluegene">
-<B>BlueGene</B>: For IBM Blue Gene systems only<BR>
-<input type="radio" name="select_type" value="cray">
-<B>Cray</B>: Cray systems running ALPS only<BR>
->>>>>>> 4109bd6c
 <P>
 
 <H2>Task Launch</H2>
