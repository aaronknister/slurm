--- conflicted
+++ resolved
@@ -1136,10 +1136,6 @@
 		}
 
 		if (!assoc_limit_stop &&
-<<<<<<< HEAD
-		    !acct_policy_job_runnable_state(job_ptr) &&
-=======
->>>>>>> 572ff34d
 		    !acct_policy_job_runnable_pre_select(job_ptr)) {
 			continue;
 		}
@@ -1687,7 +1683,8 @@
 			}
 
 			if ((rc == ESLURM_RESERVATION_BUSY) ||
-			    (rc == ESLURM_ACCOUNTING_POLICY) ||
+			    (rc == ESLURM_ACCOUNTING_POLICY &&
+			     !assoc_limit_stop) ||
 			    (rc == ESLURM_POWER_NOT_AVAIL) ||
 			    (rc == ESLURM_POWER_RESERVED)) {
 				/* Unknown future start time, just skip job */
@@ -1698,6 +1695,19 @@
 					job_ptr->start_time = 0;
 				_set_job_time_limit(job_ptr, orig_time_limit);
 				continue;
+			} else if (rc == ESLURM_ACCOUNTING_POLICY) {
+				/* Unknown future start time. Determining
+				 * when it can start with certainty requires
+				 * when every running and pending job starts
+				 * and ends and tracking all of there resources.
+				 * That requires very high overhead, that we
+				 * don't want to add. Estimate that it can start
+				 * after the next job ends (or in 5 minutes if
+				 * we don't have that information yet). */
+				if (later_start)
+					job_ptr->start_time = later_start;
+				else
+					job_ptr->start_time = now + 500;
 			} else if (rc != SLURM_SUCCESS) {
 				if (debug_flags & DEBUG_FLAG_BACKFILL) {
 					info("backfill: planned start of job %u"
