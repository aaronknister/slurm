/*****************************************************************************\
 *  burst_buffer_cray.c - Plugin for managing a Cray burst_buffer
 *****************************************************************************
 *  Copyright (C) 2014-2015 SchedMD LLC.
 *  Written by Morris Jette <jette@schedmd.com>
 *
 *  This file is part of SLURM, a resource management program.
 *  For details, see <http://slurm.schedmd.com/>.
 *  Please also read the included file: DISCLAIMER.
 *
 *  SLURM is free software; you can redistribute it and/or modify it under
 *  the terms of the GNU General Public License as published by the Free
 *  Software Foundation; either version 2 of the License, or (at your option)
 *  any later version.
 *
 *  In addition, as a special exception, the copyright holders give permission
 *  to link the code of portions of this program with the OpenSSL library under
 *  certain conditions as described in each individual source file, and
 *  distribute linked combinations including the two. You must obey the GNU
 *  General Public License in all respects for all of the code used other than
 *  OpenSSL. If you modify file(s) with this exception, you may extend this
 *  exception to your version of the file(s), but you are not obligated to do
 *  so. If you do not wish to do so, delete this exception statement from your
 *  version.  If you delete this exception statement from all source files in
 *  the program, then also delete it here.
 *
 *  SLURM is distributed in the hope that it will be useful, but WITHOUT ANY
 *  WARRANTY; without even the implied warranty of MERCHANTABILITY or FITNESS
 *  FOR A PARTICULAR PURPOSE.  See the GNU General Public License for more
 *  details.
 *
 *  You should have received a copy of the GNU General Public License along
 *  with SLURM; if not, write to the Free Software Foundation, Inc.,
 *  51 Franklin Street, Fifth Floor, Boston, MA 02110-1301  USA.
\*****************************************************************************/

#if HAVE_CONFIG_H
#  include "config.h"
#endif

#define _GNU_SOURCE	/* For POLLRDHUP */
#include <ctype.h>
#include <poll.h>
#include <stdlib.h>
#include <unistd.h>
#include <sys/stat.h>
#include <sys/types.h>

#if HAVE_JSON_C_INC
#  include <json-c/json.h>
#elif HAVE_JSON_INC
#  include <json/json.h>
#endif

#include "slurm/slurm.h"

#include "src/common/assoc_mgr.h"
#include "src/common/fd.h"
#include "src/common/list.h"
#include "src/common/macros.h"
#include "src/common/pack.h"
#include "src/common/parse_config.h"
#include "src/common/slurm_protocol_api.h"
#include "src/common/timers.h"
#include "src/common/uid.h"
#include "src/common/xmalloc.h"
#include "src/common/xstring.h"
#include "src/slurmctld/job_scheduler.h"
#include "src/slurmctld/locks.h"
#include "src/slurmctld/node_scheduler.h"
#include "src/slurmctld/reservation.h"
#include "src/slurmctld/slurmctld.h"
#include "src/slurmctld/state_save.h"
#include "src/plugins/burst_buffer/common/burst_buffer_common.h"

#define _DEBUG 0	/* Detailed debugging information */
#define TIME_SLOP 5	/* time allowed to synchronize operations between
			 * threads */
/*
 * These variables are required by the burst buffer plugin interface.  If they
 * are not found in the plugin, the plugin loader will ignore it.
 *
 * plugin_name - a string giving a human-readable description of the
 * plugin.  There is no maximum length, but the symbol must refer to
 * a valid string.
 *
 * plugin_type - a string suggesting the type of the plugin or its
 * applicability to a particular form of data or method of data handling.
 * If the low-level plugin API is used, the contents of this string are
 * unimportant and may be anything.  SLURM uses the higher-level plugin
 * interface which requires this string to be of the form
 *
 *      <application>/<method>
 *
 * where <application> is a description of the intended application of
 * the plugin (e.g., "burst_buffer" for SLURM burst_buffer) and <method> is a
 * description of how this plugin satisfies that application.  SLURM will only
 * load a burst_buffer plugin if the plugin_type string has a prefix of
 * "burst_buffer/".
 *
 * plugin_version - an unsigned 32-bit integer containing the Slurm version
 * (major.minor.micro combined into a single number).
 */
const char plugin_name[]        = "burst_buffer cray plugin";
const char plugin_type[]        = "burst_buffer/cray";
const uint32_t plugin_version   = SLURM_VERSION_NUMBER;

/* Most state information is in a common structure so that we can more
 * easily use common functions from multiple burst buffer plugins */
static bb_state_t	bb_state;
static uint32_t		last_persistent_id = 1;
static char *		state_save_loc = NULL;

/* These are defined here so when we link with something other than
 * the slurmctld we will have these symbols defined.  They will get
 * overwritten when linking with the slurmctld.
 */
#if defined (__APPLE__)
int accounting_enforce __attribute__((weak_import)) = 0;
void *acct_db_conn  __attribute__((weak_import)) = NULL;
#else
int accounting_enforce = 0;
void *acct_db_conn = NULL;
#endif


/* Description of each Cray DW configuration entry
 */
typedef struct bb_configs {
	uint32_t id;
	uint32_t instance;
} bb_configs_t;

/* Description of each Cray DW instance entry, including persistent buffers
 */
typedef struct bb_instances {
	uint32_t id;
	uint64_t bytes;
	char *label;
} bb_instances_t;

/* Description of each Cray DW pool entry
 */
typedef struct bb_pools {
	char *id;
	char *units;
	uint64_t granularity;
	uint64_t quantity;
	uint64_t free;
} bb_pools_t;

/* Description of each Cray DW pool entry
 */
typedef struct bb_sessions {
	uint32_t created;
	uint32_t id;
	char    *token;
	bool     used;
	uint32_t user_id;
} bb_sessions_t;

typedef struct {
	char   **args;
	uint32_t job_id;
	uint32_t timeout;
	uint32_t user_id;
} pre_run_args_t;

typedef struct {
	char   **args1;
	char   **args2;
	uint64_t bb_size;
	uint32_t job_id;
	char    *pool;
	uint32_t timeout;
	uint32_t user_id;
} stage_args_t;

typedef struct create_buf_data {
	char *access;		/* Access mode */
	bool hurry;		/* Set to destroy in a hurry (no stage-out) */
	uint32_t job_id;	/* Job ID to use */
	char *job_script;	/* Path to job script */
	char *name;		/* Name of the persistent burst buffer */
	char *pool;		/* Name of pool in which to create the buffer */
	uint64_t size;		/* Size in bytes */
	char *type;		/* Access type */
	uint32_t user_id;
} create_buf_data_t;

static int	_alloc_job_bb(struct job_record *job_ptr, bb_job_t *bb_job,
			      bool job_ready);
static void	_apply_limits(void);
static void *	_bb_agent(void *args);
static void	_bb_free_configs(bb_configs_t *ents, int num_ent);
static void	_bb_free_instances(bb_instances_t *ents, int num_ent);
static void	_bb_free_pools(bb_pools_t *ents, int num_ent);
static void	_bb_free_sessions(bb_sessions_t *ents, int num_ent);
static bb_configs_t *_bb_get_configs(int *num_ent, bb_state_t *state_ptr,
				     uint32_t timeout);
static bb_instances_t *_bb_get_instances(int *num_ent, bb_state_t *state_ptr,
					 uint32_t timeout);
static bb_pools_t *_bb_get_pools(int *num_ent, bb_state_t *state_ptr,
				 uint32_t timeout);
static bb_sessions_t *_bb_get_sessions(int *num_ent, bb_state_t *state_ptr,
				       uint32_t timeout);
static int	_build_bb_script(struct job_record *job_ptr, char *script_file);
static int	_create_bufs(struct job_record *job_ptr, bb_job_t *bb_job,
			     bool job_ready);
static void *	_create_persistent(void *x);
static void *	_destroy_persistent(void *x);
static void	_free_create_args(create_buf_data_t *create_args);
static void	_free_script_argv(char **script_argv);
static bb_job_t *_get_bb_job(struct job_record *job_ptr);
static bool	_have_dw_cmd_opts(bb_job_t *bb_job);
static void	_job_queue_del(void *x);
static bb_configs_t *_json_parse_configs_array(json_object *jobj, char *key,
					       int *num);
static bb_instances_t *_json_parse_instances_array(json_object *jobj, char *key,
						   int *num);
static struct bb_pools *_json_parse_pools_array(json_object *jobj, char *key,
						int *num);
static struct bb_sessions *_json_parse_sessions_array(json_object *jobj,
						      char *key, int *num);
static void	_json_parse_configs_object(json_object *jobj,
					   bb_configs_t *ent);
static void	_json_parse_instances_object(json_object *jobj,
					     bb_instances_t *ent);
static void	_json_parse_pools_object(json_object *jobj, bb_pools_t *ent);
static void	_json_parse_sessions_object(json_object *jobj,
					    bb_sessions_t *ent);
static void	_log_script_argv(char **script_argv, char *resp_msg);
static void	_load_state(bool init_config);
static int	_open_part_state_file(char **state_file);
static int	_parse_bb_opts(struct job_descriptor *job_desc,
			       uint64_t *bb_size, uid_t submit_uid);
static void	_parse_config_links(json_object *instance, bb_configs_t *ent);
static void	_parse_instance_capacity(json_object *instance,
					 bb_instances_t *ent);
static int	_xlate_batch(struct job_descriptor *job_desc);
static int	_xlate_interactive(struct job_descriptor *job_desc);
static void	_pick_alloc_account(bb_alloc_t *bb_alloc);
static void	_purge_bb_files(uint32_t job_id, struct job_record *job_ptr);
static void	_purge_vestigial_bufs(void);
static void	_python2json(char *buf);
static void	_recover_bb_state(void);
static int	_queue_stage_in(struct job_record *job_ptr, bb_job_t *bb_job);
static int	_queue_stage_out(bb_job_t *bb_job);
static void	_queue_teardown(uint32_t job_id, uint32_t user_id, bool hurry);
static void	_reset_buf_state(uint32_t user_id, uint32_t job_id, char *name,
				 int new_state, uint64_t buf_size);
static void	_save_bb_state(void);
static void	_set_assoc_mgr_ptrs(bb_alloc_t *bb_alloc);
static void *	_start_pre_run(void *x);
static void *	_start_stage_in(void *x);
static void *	_start_stage_out(void *x);
static void *	_start_teardown(void *x);
static void	_test_config(void);
static bool	_test_persistent_use_ready(bb_job_t *bb_job,
					   struct job_record *job_ptr);
static int	_test_size_limit(struct job_record *job_ptr, bb_job_t *bb_job);
static void	_timeout_bb_rec(void);
static int	_write_file(char *file_name, char *buf);
static int	_write_nid_file(char *file_name, char *node_list,
				uint32_t job_id);

/* Convert a Python string to real JSON format. Specifically replace single
 * quotes with double quotes and strip leading "u" before the single quotes.
 * See: https://github.com/stedolan/jq/issues/312 */
static void _python2json(char *buf)
{
	bool quoted = false;
	int i, o;

	if (!buf)
		return;
	for (i = 0, o = 0; ; i++) {
		if (buf[i] == '\'') {
			buf[o++] = '\"';
			quoted = !quoted;
		} else if ((buf[i] == 'u') && (buf[i+1] == '\'') && !quoted) {
			/* Skip over unicode flag */
		} else {
			buf[o++] = buf[i];
			if (buf[i] == '\0')
				break;
		}
	}
}

/* Free an array of xmalloced records. The array must be NULL terminated. */
static void _free_script_argv(char **script_argv)
{
	int i;

	for (i = 0; script_argv[i]; i++)
		xfree(script_argv[i]);
	xfree(script_argv);
}

/* Log a command's arguments. */
static void _log_script_argv(char **script_argv, char *resp_msg)
{
	char *cmd_line = NULL;
	int i;

	if (!bb_state.bb_config.debug_flag)
		return;

	for (i = 0; script_argv[i]; i++) {
		if (i)
			xstrcat(cmd_line, " ");
		xstrcat(cmd_line, script_argv[i]);
	}
	info("%s", cmd_line);
	if (resp_msg && resp_msg[0])
		info("%s", resp_msg);
	xfree(cmd_line);
}

static void _job_queue_del(void *x)
{
	bb_job_queue_rec_t *job_rec = (bb_job_queue_rec_t *) x;
	if (job_rec) {
		xfree(job_rec);
	}
}

/* Purge files we have created for the job.
 * bb_state.bb_mutex is locked on function entry.
 * job_ptr may be NULL if not found */
static void _purge_bb_files(uint32_t job_id, struct job_record *job_ptr)

{
	char *hash_dir = NULL, *job_dir = NULL;
	char *script_file = NULL, *path_file = NULL, *client_nids_file = NULL;
	int hash_inx;

	hash_inx = job_id % 10;
	xstrfmtcat(hash_dir, "%s/hash.%d", state_save_loc, hash_inx);
	(void) mkdir(hash_dir, 0700);
	xstrfmtcat(job_dir, "%s/job.%u", hash_dir, job_id);
	(void) mkdir(job_dir, 0700);

	xstrfmtcat(client_nids_file, "%s/client_nids", job_dir);
	(void) unlink(client_nids_file);
	xfree(client_nids_file);

	xstrfmtcat(path_file, "%s/pathfile", job_dir);
	(void) unlink(path_file);
	xfree(path_file);

	if (!job_ptr || (job_ptr->batch_flag == 0)) {
		xstrfmtcat(script_file, "%s/script", job_dir);
		(void) unlink(script_file);
		xfree(script_file);
	}

	(void) unlink(job_dir);
	xfree(job_dir);
	xfree(hash_dir);
}

/* Validate that our configuration is valid for this plugin type */
static void _test_config(void)
{
	if (!bb_state.bb_config.get_sys_state) {
		debug("%s: GetSysState is NULL", __func__);
		bb_state.bb_config.get_sys_state =
			xstrdup("/opt/cray/dw_wlm/default/bin/dw_wlm_cli");
	}
}

/* Allocate resources to a job and begin setup/stage-in */
static int _alloc_job_bb(struct job_record *job_ptr, bb_job_t *bb_job,
			 bool job_ready)
{
	char jobid_buf[32];
	int rc = SLURM_SUCCESS;

	if (bb_state.bb_config.debug_flag) {
		info("%s: start job allocate %s", __func__,
		     jobid2fmt(job_ptr, jobid_buf, sizeof(jobid_buf)));
	}

	if (bb_job->buf_cnt &&
	    (_create_bufs(job_ptr, bb_job, job_ready) > 0))
		return EAGAIN;

	if (bb_job->state < BB_STATE_STAGING_IN) {
		bb_job->state = BB_STATE_STAGING_IN;
		rc = _queue_stage_in(job_ptr, bb_job);
		if (rc != SLURM_SUCCESS) {
			bb_job->state = BB_STATE_TEARDOWN;
			_queue_teardown(job_ptr->job_id, job_ptr->user_id,
					true);
		}
	}

	return rc;
}

/* Perform periodic background activities */
static void *_bb_agent(void *args)
{
	/* Locks: write job */
	slurmctld_lock_t job_write_lock = {
		NO_LOCK, WRITE_LOCK, NO_LOCK, NO_LOCK };

	while (!bb_state.term_flag) {
		bb_sleep(&bb_state, AGENT_INTERVAL);
		if (!bb_state.term_flag) {
			_load_state(false);	/* Has own locking */
			lock_slurmctld(job_write_lock);
			slurm_mutex_lock(&bb_state.bb_mutex);
			_timeout_bb_rec();
			slurm_mutex_unlock(&bb_state.bb_mutex);
			unlock_slurmctld(job_write_lock);
		}
		_save_bb_state();	/* Has own locks excluding file write */
	}

	return NULL;
}

/* Given a request size and a pool name (or NULL name for default pool),
 * return the required buffer size (rounded up by granularity) */
static uint64_t _set_granularity(uint64_t orig_size, char *bb_pool)
{
	burst_buffer_pool_t *pool_ptr;
	uint64_t new_size;
	int i;

	if (!bb_pool || !xstrcmp(bb_pool, bb_state.bb_config.default_pool)) {
		new_size = bb_granularity(orig_size,
					  bb_state.bb_config.granularity);
		return new_size;
	}

	for (i = 0, pool_ptr = bb_state.bb_config.pool_ptr;
	     i < bb_state.bb_config.pool_cnt; i++, pool_ptr++) {
		if (!xstrcmp(bb_pool, pool_ptr->name)) {
			new_size = bb_granularity(orig_size,
						  pool_ptr->granularity);
			return new_size;
		}
	}
	debug("Could not find pool %s", bb_pool);
	return orig_size;
}

/* Return the burst buffer size specification of a job
 * RET size data structure or NULL of none found
 * NOTE: delete return value using _del_bb_size() */
static bb_job_t *_get_bb_job(struct job_record *job_ptr)
{
	char *bb_specs, *bb_hurry, *bb_name, *bb_type, *bb_access, *bb_pool;
	char *end_ptr = NULL, *save_ptr = NULL, *sub_tok, *tok;
	bool have_bb = false;
	uint64_t tmp_cnt;
	int inx;
	bb_job_t *bb_job;

	if ((job_ptr->burst_buffer == NULL) ||
	    (job_ptr->burst_buffer[0] == '\0'))
		return NULL;

	if ((bb_job = bb_job_find(&bb_state, job_ptr->job_id)))
		return bb_job;	/* Cached data */

	bb_job = bb_job_alloc(&bb_state, job_ptr->job_id);
	bb_job->account = xstrdup(job_ptr->account);
	if (job_ptr->part_ptr)
		bb_job->partition = xstrdup(job_ptr->part_ptr->name);
	if (job_ptr->qos_ptr) {
		slurmdb_qos_rec_t *qos_ptr =
			(slurmdb_qos_rec_t *)job_ptr->qos_ptr;
		bb_job->qos = xstrdup(qos_ptr->name);
	}
	bb_job->state = BB_STATE_PENDING;
	bb_job->user_id = job_ptr->user_id;
	bb_specs = xstrdup(job_ptr->burst_buffer);
	tok = strtok_r(bb_specs, "\n", &save_ptr);
	while (tok) {
		if ((tok[1] == 'B') && (tok[2] == 'B')) {
			tok += 3;
			while (isspace(tok[0]))
				tok++;
			if (!xstrncmp(tok, "create_persistent", 17)) {
				have_bb = true;
				bb_access = NULL;
				bb_name = NULL;
				bb_pool = NULL;
				bb_type = NULL;
				if ((sub_tok = strstr(tok, "access_mode="))) {
					bb_access = xstrdup(sub_tok + 12);
					sub_tok = strchr(bb_access, ' ');
					if (sub_tok)
						sub_tok[0] = '\0';
				} else if ((sub_tok = strstr(tok, "access="))) {
					bb_access = xstrdup(sub_tok + 7);
					sub_tok = strchr(bb_access, ' ');
					if (sub_tok)
						sub_tok[0] = '\0';
				}
				if ((sub_tok = strstr(tok, "capacity="))) {
					tmp_cnt = bb_get_size_num(sub_tok+9, 1);
				} else {
					tmp_cnt = 0;
				}
				if ((sub_tok = strstr(tok, "name="))) {
					bb_name = xstrdup(sub_tok + 5);
					sub_tok = strchr(bb_name, ' ');
					if (sub_tok)
						sub_tok[0] = '\0';
				}
				if ((sub_tok = strstr(tok, "pool="))) {
					bb_pool = xstrdup(sub_tok + 5);
					sub_tok = strchr(bb_pool, ' ');
					if (sub_tok)
						sub_tok[0] = '\0';
				} else {
					bb_pool = xstrdup(
						bb_state.bb_config.default_pool);
				}
				if ((sub_tok = strstr(tok, "type="))) {
					bb_type = xstrdup(sub_tok + 5);
					sub_tok = strchr(bb_type, ' ');
					if (sub_tok)
						sub_tok[0] = '\0';
				}
				inx = bb_job->buf_cnt++;
				bb_job->buf_ptr = xrealloc(bb_job->buf_ptr,
							   sizeof(bb_buf_t) *
							   bb_job->buf_cnt);
				bb_job->buf_ptr[inx].access = bb_access;
				bb_job->buf_ptr[inx].create = true;
				//bb_job->buf_ptr[inx].hurry = false;
				bb_job->buf_ptr[inx].name = bb_name;
				bb_job->buf_ptr[inx].pool = bb_pool;
				tmp_cnt = _set_granularity(tmp_cnt, bb_pool);
				bb_job->buf_ptr[inx].size = tmp_cnt;
				bb_job->buf_ptr[inx].state = BB_STATE_PENDING;
				bb_job->buf_ptr[inx].type = bb_type;
				bb_job->persist_add += tmp_cnt;
			} else if (!xstrncmp(tok, "destroy_persistent", 17) ||
				   !xstrncmp(tok, "delete_persistent", 16)) {
				have_bb = true;
				bb_name = NULL;
				if ((sub_tok = strstr(tok, "name="))) {
					bb_name = xstrdup(sub_tok + 5);
					sub_tok = strchr(bb_name, ' ');
					if (sub_tok)
						sub_tok[0] = '\0';
				}
				/* if ((sub_tok = strstr(tok, "type="))) { */
				/* 	bb_type = xstrdup(sub_tok + 5); */
				/* 	sub_tok = strchr(bb_type, ' '); */
				/* 	if (sub_tok) */
				/* 		sub_tok[0] = '\0'; */
				/* } */
				bb_hurry = strstr(tok, "hurry");
				inx = bb_job->buf_cnt++;
				bb_job->buf_ptr = xrealloc(bb_job->buf_ptr,
							   sizeof(bb_buf_t) *
							   bb_job->buf_cnt);
				//bb_job->buf_ptr[inx].access = NULL;
				//bb_job->buf_ptr[inx].create = false;
				bb_job->buf_ptr[inx].destroy = true;
				bb_job->buf_ptr[inx].hurry = (bb_hurry != NULL);
				bb_job->buf_ptr[inx].name = xstrdup(bb_name);
				//bb_job->buf_ptr[inx].pool = NULL;
				//bb_job->buf_ptr[inx].size = 0;
				bb_job->buf_ptr[inx].state = BB_STATE_PENDING;
				//bb_job->buf_ptr[inx].type = NULL;
			} else {
				/* Ignore other (future) options */
			}
		} else if ((tok[1] == 'D') && (tok[2] == 'W')) {
			tok += 3;
			while (isspace(tok[0]))
				tok++;
			if (!xstrncmp(tok, "jobdw", 5)) {
				have_bb = true;
				if ((sub_tok = strstr(tok, "capacity="))) {
					tmp_cnt = bb_get_size_num(sub_tok+9, 1);
				} else {
					tmp_cnt = 0;
				}
				if ((sub_tok = strstr(tok, "pool="))) {
					xfree(bb_job->job_pool);
					bb_job->job_pool = xstrdup(sub_tok + 5);
					sub_tok = strchr(bb_job->job_pool, ' ');
					if (sub_tok)
						sub_tok[0] = '\0';
				} else {
					bb_job->job_pool = xstrdup(
						bb_state.bb_config.default_pool);
				}
				tmp_cnt = _set_granularity(tmp_cnt,
							   bb_job->job_pool);
				bb_job->total_size += tmp_cnt;
			} else if (!xstrncmp(tok, "persistentdw", 12)) {
				/* Persistent buffer use */
				have_bb = true;
				bb_name = NULL;
				if ((sub_tok = strstr(tok, "name="))) {
					bb_name = xstrdup(sub_tok + 5);
					sub_tok = strchr(bb_name, ' ');
					if (sub_tok)
						sub_tok[0] = '\0';
				}
				inx = bb_job->buf_cnt++;
				bb_job->buf_ptr = xrealloc(bb_job->buf_ptr,
							   sizeof(bb_buf_t) *
							   bb_job->buf_cnt);
				//bb_job->buf_ptr[inx].access = NULL;
				//bb_job->buf_ptr[inx].create = false;
				//bb_job->buf_ptr[inx].destroy = false;
				//bb_job->buf_ptr[inx].hurry = false;
				bb_job->buf_ptr[inx].name = xstrdup(bb_name);
				//bb_job->buf_ptr[inx].size = 0;
				bb_job->buf_ptr[inx].state = BB_STATE_PENDING;
				//bb_job->buf_ptr[inx].type = NULL;
			} else if (!xstrncmp(tok, "swap", 4)) {
				have_bb = true;
				tok += 4;
				while (isspace(tok[0]))
					tok++;
				bb_job->swap_size = strtol(tok, &end_ptr, 10);
				if (job_ptr->details &&
				    job_ptr->details->max_nodes) {
					bb_job->swap_nodes =
						job_ptr->details->max_nodes;
				} else if (job_ptr->details) {
					bb_job->swap_nodes =
						job_ptr->details->min_nodes;
				} else {
					bb_job->swap_nodes = 1;
				}
				tmp_cnt = bb_job->swap_size *
					  bb_job->swap_nodes;
				if ((sub_tok = strstr(tok, "pool="))) {
					xfree(bb_job->job_pool);
					bb_job->job_pool = xstrdup(sub_tok + 5);
					sub_tok = strchr(bb_job->job_pool, ' ');
					if (sub_tok)
						sub_tok[0] = '\0';
				} else {
					bb_job->job_pool = xstrdup(
						bb_state.bb_config.default_pool);
				}
				tmp_cnt = _set_granularity(tmp_cnt,
							   bb_job->job_pool);
				bb_job->total_size += tmp_cnt;
			} else {
				/* Ignore stage-in, stage-out, etc. */
			}
		}
		tok = strtok_r(NULL, "\n", &save_ptr);
	}
	xfree(bb_specs);

	if (!have_bb) {
		xfree(job_ptr->state_desc);
		job_ptr->state_reason = FAIL_BURST_BUFFER_OP;
		xstrfmtcat(job_ptr->state_desc,
			   "%s: Invalid burst buffer spec (%s)",
			   plugin_type, job_ptr->burst_buffer);
		job_ptr->priority = 0;
		info("Invalid burst buffer spec for job %u (%s)",
		     job_ptr->job_id, job_ptr->burst_buffer);
		bb_job_del(&bb_state, job_ptr->job_id);
		return NULL;
	}
	if (!bb_job->job_pool)
		bb_job->job_pool = xstrdup(bb_state.bb_config.default_pool);
	if (bb_state.bb_config.debug_flag)
		bb_job_log(&bb_state, bb_job);
	return bb_job;
}

/* At slurmctld start up time, for every currently active burst buffer,
 * update that user's limit */
static void _apply_limits(void)
{
	bb_alloc_t *bb_alloc;
	int i;

	for (i = 0; i < BB_HASH_SIZE; i++) {
		bb_alloc = bb_state.bb_ahash[i];
		while (bb_alloc) {
			_set_assoc_mgr_ptrs(bb_alloc);
			bb_limit_add(bb_alloc->user_id, bb_alloc->size,
				     bb_alloc->pool, &bb_state);
			bb_alloc = bb_alloc->next;
		}
	}
}

/* Write current burst buffer state to a file so that we can preserve account,
 * partition, and QOS information of persistent burst buffers as there is no
 * place to store that information within the DataWarp data structures */
static void _save_bb_state(void)
{
	static time_t last_save_time = 0;
	static int high_buffer_size = 16 * 1024;
	time_t save_time = time(NULL);
	bb_alloc_t *bb_alloc;
	uint32_t rec_count = 0;
	Buf buffer;
	char *old_file = NULL, *new_file = NULL, *reg_file = NULL;
	int i, count_offset, offset, state_fd;
	int error_code = 0;
	uint16_t protocol_version = SLURM_PROTOCOL_VERSION;

	if ((bb_state.last_update_time <= last_save_time) &&
	    !bb_state.term_flag)
		return;

	/* Build buffer with name/account/partition/qos information for all
	 * named burst buffers so we can preserve limits across restarts */
	buffer = init_buf(high_buffer_size);
	pack16(protocol_version, buffer);
	count_offset = get_buf_offset(buffer);
	pack32(rec_count, buffer);
	if (bb_state.bb_ahash) {
		slurm_mutex_lock(&bb_state.bb_mutex);
		for (i = 0; i < BB_HASH_SIZE; i++) {
			bb_alloc = bb_state.bb_ahash[i];
			while (bb_alloc) {
				if (bb_alloc->name) {
					packstr(bb_alloc->account,	buffer);
					pack_time(bb_alloc->create_time,buffer);
					pack32(bb_alloc->id,		buffer);
					packstr(bb_alloc->name,		buffer);
					packstr(bb_alloc->partition,	buffer);
					packstr(bb_alloc->pool,		buffer);
					packstr(bb_alloc->qos,		buffer);
					pack32(bb_alloc->user_id,	buffer);
					if (bb_state.bb_config.flags &
					    BB_FLAG_EMULATE_CRAY)
						pack64(bb_alloc->size,	buffer);
					rec_count++;
				}
				bb_alloc = bb_alloc->next;
			}
		}
		save_time = time(NULL);
		slurm_mutex_unlock(&bb_state.bb_mutex);
		offset = get_buf_offset(buffer);
		set_buf_offset(buffer, count_offset);
		pack32(rec_count, buffer);
		set_buf_offset(buffer, offset);
	}

	xstrfmtcat(old_file, "%s/%s", slurmctld_conf.state_save_location,
		   "burst_buffer_cray_state.old");
	xstrfmtcat(reg_file, "%s/%s", slurmctld_conf.state_save_location,
		   "burst_buffer_cray_state");
	xstrfmtcat(new_file, "%s/%s", slurmctld_conf.state_save_location,
		   "burst_buffer_cray_state.new");

	state_fd = creat(new_file, 0600);
	if (state_fd < 0) {
		error("%s: Can't save state, error creating file %s, %m",
		      __func__, new_file);
		error_code = errno;
	} else {
		int pos = 0, nwrite = get_buf_offset(buffer), amount, rc;
		char *data = (char *)get_buf_data(buffer);
		high_buffer_size = MAX(nwrite, high_buffer_size);
		while (nwrite > 0) {
			amount = write(state_fd, &data[pos], nwrite);
			if ((amount < 0) && (errno != EINTR)) {
				error("Error writing file %s, %m", new_file);
				break;
			}
			nwrite -= amount;
			pos    += amount;
		}

		rc = fsync_and_close(state_fd, "burst_buffer_cray");
		if (rc && !error_code)
			error_code = rc;
	}
	if (error_code)
		(void) unlink(new_file);
	else {			/* file shuffle */
		last_save_time = save_time;
		(void) unlink(old_file);
		if (link(reg_file, old_file)) {
			debug4("unable to create link for %s -> %s: %m",
			       reg_file, old_file);
		}
		(void) unlink(reg_file);
		if (link(new_file, reg_file)) {
			debug4("unable to create link for %s -> %s: %m",
			       new_file, reg_file);
		}
		(void) unlink(new_file);
	}
	xfree(old_file);
	xfree(reg_file);
	xfree(new_file);
	free_buf(buffer);
}

/* Open the partition state save file, or backup if necessary.
 * state_file IN - the name of the state save file used
 * RET the file description to read from or error code
 */
static int _open_part_state_file(char **state_file)
{
	int state_fd;
	struct stat stat_buf;

	*state_file = xstrdup(slurmctld_conf.state_save_location);
	xstrcat(*state_file, "/burst_buffer_cray_state");
	state_fd = open(*state_file, O_RDONLY);
	if (state_fd < 0) {
		error("Could not open burst buffer state file %s: %m",
		      *state_file);
	} else if (fstat(state_fd, &stat_buf) < 0) {
		error("Could not stat burst buffer state file %s: %m",
		      *state_file);
		(void) close(state_fd);
	} else if (stat_buf.st_size < 4) {
		error("Burst buffer state file %s too small", *state_file);
		(void) close(state_fd);
	} else	/* Success */
		return state_fd;

	error("NOTE: Trying backup burst buffer state save file. "
	      "Information may be lost!");
	xstrcat(*state_file, ".old");
	state_fd = open(*state_file, O_RDONLY);
	return state_fd;
}

/* Recover saved burst buffer state and use it to preserve account, partition,
 * and QOS information for persistent burst buffers. */
static void _recover_bb_state(void)
{
	char *state_file = NULL, *data = NULL;
	int data_allocated, data_read = 0;
	uint16_t protocol_version = (uint16_t)NO_VAL;
	uint32_t data_size = 0, rec_count = 0, name_len = 0;
	uint32_t id = 0, user_id = 0;
	uint64_t size = 0;
	int i, state_fd;
	char *account = NULL, *name = NULL;
	char *partition = NULL, *pool = NULL, *qos = NULL;
	char *end_ptr = NULL;
	time_t create_time = 0;
	bb_alloc_t *bb_alloc;
	Buf buffer;

	state_fd = _open_part_state_file(&state_file);
	if (state_fd < 0) {
		info("No burst buffer state file (%s) to recover",
		     state_file);
		xfree(state_file);
		return;
	}
	data_allocated = BUF_SIZE;
	data = xmalloc(data_allocated);
	while (1) {
		data_read = read(state_fd, &data[data_size], BUF_SIZE);
		if (data_read < 0) {
			if  (errno == EINTR)
				continue;
			else {
				error("Read error on %s: %m", state_file);
				break;
			}
		} else if (data_read == 0)     /* eof */
			break;
		data_size      += data_read;
		data_allocated += data_read;
		xrealloc(data, data_allocated);
	}
	close(state_fd);
	xfree(state_file);

	buffer = create_buf(data, data_size);
	safe_unpack16(&protocol_version, buffer);
	if (protocol_version == (uint16_t)NO_VAL) {
		error("******************************************************************");
		error("Can not recover burst_buffer/cray state, data version incompatible");
		error("******************************************************************");
		return;
	}

	safe_unpack32(&rec_count, buffer);
	for (i = 0; i < rec_count; i++) {
		if (protocol_version >= SLURM_16_05_PROTOCOL_VERSION) {
			safe_unpackstr_xmalloc(&account,   &name_len, buffer);
			safe_unpack_time(&create_time, buffer);
			safe_unpack32(&id, buffer);
			safe_unpackstr_xmalloc(&name,      &name_len, buffer);
			safe_unpackstr_xmalloc(&partition, &name_len, buffer);
			safe_unpackstr_xmalloc(&pool,      &name_len, buffer);
			safe_unpackstr_xmalloc(&qos,       &name_len, buffer);
			safe_unpack32(&user_id, buffer);
			if (bb_state.bb_config.flags & BB_FLAG_EMULATE_CRAY)
				safe_unpack64(&size, buffer);
		} else {
			safe_unpackstr_xmalloc(&account,   &name_len, buffer);
			safe_unpack_time(&create_time, buffer);
			safe_unpack32(&id, buffer);
			safe_unpackstr_xmalloc(&name,      &name_len, buffer);
			safe_unpackstr_xmalloc(&partition, &name_len, buffer);
			safe_unpackstr_xmalloc(&qos,       &name_len, buffer);
			safe_unpack32(&user_id, buffer);
			if (bb_state.bb_config.flags & BB_FLAG_EMULATE_CRAY)
				safe_unpack64(&size, buffer);
			pool = xstrdup(bb_state.bb_config.default_pool);
		}

		if (bb_state.bb_config.flags & BB_FLAG_EMULATE_CRAY) {
			bb_alloc = bb_alloc_name_rec(&bb_state, name, user_id);
			bb_alloc->id = id;
			last_persistent_id = MAX(last_persistent_id, id);
			if (name && (name[0] >='0') && (name[0] <='9')) {
				bb_alloc->job_id = strtol(name, &end_ptr, 10);
				bb_alloc->array_job_id = bb_alloc->job_id;
				bb_alloc->array_task_id = NO_VAL;
			}
			bb_alloc->seen_time = time(NULL);
			bb_alloc->size = size;
		} else {
			bb_alloc = bb_find_name_rec(name, user_id, &bb_state);
		}
		if (bb_alloc) {
			if (bb_state.bb_config.debug_flag) {
				info("Recovered burst buffer %s from user %u",
				     bb_alloc->name, bb_alloc->user_id);
			}
			xfree(bb_alloc->account);
			bb_alloc->account = account;
			account = NULL;
			bb_alloc->create_time = create_time;
			xfree(bb_alloc->partition);
			bb_alloc->partition = partition;
			partition = NULL;
			xfree(bb_alloc->pool);
			bb_alloc->pool = pool;
			pool = NULL;
			xfree(bb_alloc->qos);
			bb_alloc->qos = qos;
			qos = NULL;
		}
		xfree(account);
		xfree(name);
		xfree(partition);
		xfree(pool);
		xfree(qos);
	}

	info("Recovered state of %d burst buffers", rec_count);
	free_buf(buffer);
	return;

unpack_error:
	error("Incomplete burst buffer data checkpoint file");
	xfree(account);
	xfree(name);
	xfree(partition);
	xfree(qos);
	free_buf(buffer);
	return;
}

/* We just found an unexpected session, set default account, QOS, & partition.
 * Copy the information from any currently existing session for the same user.
 * If none found, use his default account and QOS. */
static void _pick_alloc_account(bb_alloc_t *bb_alloc)
{
	/* read locks on assoc & qos */
	assoc_mgr_lock_t assoc_locks = { READ_LOCK, NO_LOCK, READ_LOCK, NO_LOCK,
					 NO_LOCK, NO_LOCK, NO_LOCK };
	slurmdb_assoc_rec_t assoc_rec;
	slurmdb_qos_rec_t   qos_rec;
	bb_alloc_t *bb_ptr = NULL;

	bb_ptr = bb_state.bb_ahash[bb_alloc->user_id % BB_HASH_SIZE];
	while (bb_ptr) {
		if ((bb_ptr          != bb_alloc) &&
		    (bb_ptr->user_id == bb_alloc->user_id)) {
			xfree(bb_alloc->account);
			bb_alloc->account   = xstrdup(bb_ptr->account);
			bb_alloc->assoc_ptr = bb_ptr->assoc_ptr;
			xfree(bb_alloc->partition);
			bb_alloc->partition = xstrdup(bb_ptr->partition);
			xfree(bb_alloc->qos);
			bb_alloc->qos       = xstrdup(bb_ptr->qos);
			bb_alloc->qos_ptr = bb_ptr->qos_ptr;
			xfree(bb_alloc->assocs);
			bb_alloc->assocs    = xstrdup(bb_ptr->assocs);
			return;
		}
		bb_ptr = bb_ptr->next;
	}

	/* Set default for this user */
	bb_alloc->partition = xstrdup(default_part_name);
	memset(&assoc_rec, 0, sizeof(slurmdb_assoc_rec_t));
	memset(&qos_rec, 0, sizeof(slurmdb_qos_rec_t));
	assoc_rec.partition = default_part_name;
	assoc_rec.uid = bb_alloc->user_id;
	assoc_mgr_lock(&assoc_locks);
	if (assoc_mgr_fill_in_assoc(acct_db_conn, &assoc_rec,
				    accounting_enforce,
				    &bb_alloc->assoc_ptr,
				    true) == SLURM_SUCCESS) {
		xfree(bb_alloc->account);
		bb_alloc->account   = xstrdup(assoc_rec.acct);
		xfree(bb_alloc->assocs);
		if (bb_alloc->assoc_ptr)
			bb_alloc->assocs =
				xstrdup_printf(",%u,", bb_alloc->assoc_ptr->id);

		assoc_mgr_get_default_qos_info(bb_alloc->assoc_ptr, &qos_rec);
		if (assoc_mgr_fill_in_qos(acct_db_conn, &qos_rec,
					  accounting_enforce,
					  &bb_alloc->qos_ptr,
					  true) == SLURM_SUCCESS) {
			xfree(bb_alloc->qos);
			if (bb_alloc->qos_ptr)
				bb_alloc->qos =
					xstrdup(bb_alloc->qos_ptr->name);
		}
	}
	assoc_mgr_unlock(&assoc_locks);
}

/* For a given user/partition/account, set it's assoc_ptr */
static void _set_assoc_mgr_ptrs(bb_alloc_t *bb_alloc)
{
	/* read locks on assoc */
	assoc_mgr_lock_t assoc_locks = { READ_LOCK, NO_LOCK, READ_LOCK, NO_LOCK,
					 NO_LOCK, NO_LOCK, NO_LOCK };
	slurmdb_assoc_rec_t assoc_rec;
	slurmdb_qos_rec_t qos_rec;

	memset(&assoc_rec, 0, sizeof(slurmdb_assoc_rec_t));
	assoc_rec.acct      = bb_alloc->account;
	assoc_rec.partition = bb_alloc->partition;
	assoc_rec.uid       = bb_alloc->user_id;
	assoc_mgr_lock(&assoc_locks);
	if (assoc_mgr_fill_in_assoc(acct_db_conn, &assoc_rec,
				    accounting_enforce,
				    &bb_alloc->assoc_ptr,
				    true) == SLURM_SUCCESS) {
		xfree(bb_alloc->assocs);
		if (bb_alloc->assoc_ptr) {
			bb_alloc->assocs =
				xstrdup_printf(",%u,", bb_alloc->assoc_ptr->id);
		}
	}

	memset(&qos_rec, 0, sizeof(slurmdb_qos_rec_t));
	qos_rec.name = bb_alloc->qos;
	assoc_mgr_fill_in_qos(acct_db_conn, &qos_rec,
			      accounting_enforce,
			      &bb_alloc->qos_ptr,
			      true);

	assoc_mgr_unlock(&assoc_locks);
}

/*
 * Determine the current actual burst buffer state.
 */
static void _load_state(bool init_config)
{
	burst_buffer_pool_t *pool_ptr;
	bb_configs_t *configs;
	bb_instances_t *instances;
	bb_pools_t *pools;
	bb_sessions_t *sessions;
	bb_alloc_t *bb_alloc;
	int num_configs = 0, num_instances = 0, num_pools = 0, num_sessions = 0;
	int i, j;
	char *end_ptr = NULL;
	time_t now = time(NULL);
	uint32_t timeout;
	uint64_t used_space;
	assoc_mgr_lock_t assoc_locks = { READ_LOCK, NO_LOCK, READ_LOCK, NO_LOCK,
					 NO_LOCK, NO_LOCK, NO_LOCK };
	bool found_pool;

	slurm_mutex_lock(&bb_state.bb_mutex);
	if (bb_state.bb_config.other_timeout)
		timeout = bb_state.bb_config.other_timeout * 1000;
	else
		timeout = DEFAULT_OTHER_TIMEOUT * 1000;
	slurm_mutex_unlock(&bb_state.bb_mutex);

	/*
	 * Load the pools information
	 */
	pools = _bb_get_pools(&num_pools, &bb_state, timeout);
	if (pools == NULL) {
		error("%s: failed to find DataWarp entries, what now?",
		      __func__);
		return;
	}

	slurm_mutex_lock(&bb_state.bb_mutex);
	if (!bb_state.bb_config.default_pool && (num_pools > 0)) {
		info("%s: Setting DefaultPool to %s", __func__, pools[0].id);
		bb_state.bb_config.default_pool = xstrdup(pools[0].id);
	}

	for (i = 0; i < num_pools; i++) {
		/* ID: "bytes" */
		if (xstrcmp(pools[i].id,
			    bb_state.bb_config.default_pool) == 0) {
			bb_state.bb_config.granularity = pools[i].granularity;
			bb_state.total_space = pools[i].quantity *
					       pools[i].granularity;
			if (bb_state.bb_config.flags & BB_FLAG_EMULATE_CRAY)
				continue;
			/* Don't decrease used_space in case buffer allocation
			 * in progress */
			used_space = pools[i].quantity - pools[i].free;
			used_space *= pools[i].granularity;
			bb_state.used_space = MAX(bb_state.used_space,
						  used_space);

			/* Everything else is an alternate pool */
			bb_state.bb_config.pool_cnt = 0;
			continue;
		}

		found_pool = false;
		pool_ptr = bb_state.bb_config.pool_ptr;
		for (j = 0; j < bb_state.bb_config.pool_cnt; j++, pool_ptr++) {
			if (!xstrcmp(pool_ptr->name, pools[i].id)) {
				found_pool = true;
				break;
			}
		}
		if (!found_pool) {
			bb_state.bb_config.pool_ptr
				= xrealloc(bb_state.bb_config.pool_ptr,
					   sizeof(burst_buffer_pool_t) *
					   (bb_state.bb_config.pool_cnt + 1));
			pool_ptr = bb_state.bb_config.pool_ptr +
				   bb_state.bb_config.pool_cnt;
			pool_ptr->name = xstrdup(pools[i].id);
			bb_state.bb_config.pool_cnt++;
		}

		pool_ptr->total_space = pools[i].quantity *
				        pools[i].granularity;
		pool_ptr->granularity = pools[i].granularity;
		if (bb_state.bb_config.flags & BB_FLAG_EMULATE_CRAY)
			continue;
		/* Don't decrease used_space in case buffer allocation
		 * in progress */
		used_space = pools[i].quantity - pools[i].free;
		used_space *= pools[i].granularity;
		pool_ptr->used_space = MAX(pool_ptr->used_space, used_space);
	}
	slurm_mutex_unlock(&bb_state.bb_mutex);
	_bb_free_pools(pools, num_pools);

	/*
	 * Load the instances information
	 */
	instances = _bb_get_instances(&num_instances, &bb_state, timeout);
	if (instances == NULL) {
		info("%s: failed to find DataWarp instances", __func__);
		num_instances = 0;	/* Redundant, but fixes CLANG bug */
	}
	sessions = _bb_get_sessions(&num_sessions, &bb_state, timeout);
	slurm_mutex_lock(&bb_state.bb_mutex);
	assoc_mgr_lock(&assoc_locks);
	bb_state.last_load_time = time(NULL);
	for (i = 0; i < num_sessions; i++) {
		if (!init_config) {
			bb_alloc = bb_find_name_rec(sessions[i].token,
						    sessions[i].user_id,
						    &bb_state);
			if (bb_alloc) {
				bb_alloc->seen_time = bb_state.last_load_time;
				continue;
			}
			if (difftime(now, sessions[i].created) < TIME_SLOP) {
				/* Newly created in other thread. Give that
				 * thread a chance to add the entry */
				continue;
			}
			error("%s: Unexpected burst buffer found: %s",
			      __func__, sessions[i].token);
		}

		bb_alloc = bb_alloc_name_rec(&bb_state, sessions[i].token,
					     sessions[i].user_id);
		bb_alloc->create_time = sessions[i].created;
		bb_alloc->id = sessions[i].id;
		if ((sessions[i].token != NULL)  &&
		    (sessions[i].token[0] >='0') &&
		    (sessions[i].token[0] <='9')) {
			bb_alloc->job_id =
				strtol(sessions[i].token, &end_ptr, 10);
		}
		for (j = 0; j < num_instances; j++) {
			if (xstrcmp(sessions[i].token, instances[j].label))
				continue;
			bb_alloc->size += instances[j].bytes;
		}
		bb_alloc->seen_time = bb_state.last_load_time;

		if (!init_config) {	/* Newly found buffer */
			_pick_alloc_account(bb_alloc);
			bb_limit_add(bb_alloc->user_id, bb_alloc->size,
				     bb_alloc->pool, &bb_state);
		}
		if (bb_alloc->job_id == 0)
			bb_post_persist_create(NULL, bb_alloc, &bb_state);
	}
	assoc_mgr_unlock(&assoc_locks);
	slurm_mutex_unlock(&bb_state.bb_mutex);
	_bb_free_sessions(sessions, num_sessions);
	_bb_free_instances(instances, num_instances);

	if (!init_config)
		return;

	/*
	 * Load the configurations information
	 * NOTE: This information is currently unused
	 */
	configs = _bb_get_configs(&num_configs, &bb_state, timeout);
	if (configs == NULL) {
		info("%s: failed to find DataWarp configurations", __func__);
		num_configs = 0;
	}
	_bb_free_configs(configs, num_configs);

	_recover_bb_state();
	_apply_limits();
	bb_state.last_update_time = time(NULL);

	return;
}

/* Write an string representing the NIDs of a job's nodes to an arbitrary
 * file location
 * RET 0 or Slurm error code
 */
static int _write_nid_file(char *file_name, char *node_list, uint32_t job_id)
{
#if defined(HAVE_NATIVE_CRAY)
	char *tmp, *sep, *tok, *save_ptr = NULL, *buf = NULL;
	int i, rc;

	xassert(file_name);
	tmp = xstrdup(node_list);
	sep = strrchr(tmp, ']');
	if (sep)
		sep[0] = '\0';
	sep = strchr(tmp, '[');
	if (sep) {
		sep++;
	} else {
		sep = tmp;
		for (i = 0; !isdigit(sep[0]) && sep[0]; i++)
			sep++;
	}
	tok = strtok_r(sep, ",", &save_ptr);
	while (tok) {
		xstrfmtcat(buf, "%s\n", tok);
		tok = strtok_r(NULL, ",", &save_ptr);
	}
	xfree(tmp);

	if (buf) {
		rc = _write_file(file_name, buf);
		xfree(buf);
	} else {
		error("%s: job %u has node list without numeric component (%s)",
		      __func__, job_id, node_list);
		rc = EINVAL;
	}
	return rc;
#else
	char *tok, *buf = NULL;
	int rc;

	xassert(file_name);
	if (node_list && node_list[0]) {
		hostlist_t hl = hostlist_create(node_list);
		while ((tok = hostlist_shift(hl))) {
			xstrfmtcat(buf, "%s\n", tok);
			free(tok);
		}
		hostlist_destroy(hl);
		rc = _write_file(file_name, buf);
		xfree(buf);
	} else {
		error("%s: job %u lacks a node list",  __func__, job_id);
		rc = EINVAL;
	}
	return rc;
#endif
}

/* Write an arbitrary string to an arbitrary file name */
static int _write_file(char *file_name, char *buf)
{
	int amount, fd, nwrite, pos;

	(void) unlink(file_name);
	fd = creat(file_name, 0600);
	if (fd < 0) {
		error("Error creating file %s, %m", file_name);
		return errno;
	}

	if (!buf) {
		error("%s: buf is NULL", __func__);
		return SLURM_ERROR;
	}

	nwrite = strlen(buf);
	pos = 0;
	while (nwrite > 0) {
		amount = write(fd, &buf[pos], nwrite);
		if ((amount < 0) && (errno != EINTR)) {
			error("Error writing file %s, %m", file_name);
			close(fd);
			return ESLURM_WRITING_TO_FILE;
		}
		nwrite -= amount;
		pos    += amount;
	}

	(void) close(fd);
	return SLURM_SUCCESS;
}

static int _queue_stage_in(struct job_record *job_ptr, bb_job_t *bb_job)
{
	char *hash_dir = NULL, *job_dir = NULL, *job_pool;
	char *client_nodes_file_nid = NULL;
	char **setup_argv, **data_in_argv;
	stage_args_t *stage_args;
	int hash_inx = job_ptr->job_id % 10;
	pthread_attr_t stage_attr;
	pthread_t stage_tid = 0;
	int rc = SLURM_SUCCESS;

	xstrfmtcat(hash_dir, "%s/hash.%d", state_save_loc, hash_inx);
	(void) mkdir(hash_dir, 0700);
	xstrfmtcat(job_dir, "%s/job.%u", hash_dir, job_ptr->job_id);
	if (job_ptr->sched_nodes) {
		xstrfmtcat(client_nodes_file_nid, "%s/client_nids", job_dir);
		if (_write_nid_file(client_nodes_file_nid,
				    job_ptr->sched_nodes, job_ptr->job_id))
			xfree(client_nodes_file_nid);
	}
	setup_argv = xmalloc(sizeof(char *) * 20);	/* NULL terminated */
	setup_argv[0] = xstrdup("dw_wlm_cli");
	setup_argv[1] = xstrdup("--function");
	setup_argv[2] = xstrdup("setup");
	setup_argv[3] = xstrdup("--token");
	xstrfmtcat(setup_argv[4], "%u", job_ptr->job_id);
	setup_argv[5] = xstrdup("--caller");
	setup_argv[6] = xstrdup("SLURM");
	setup_argv[7] = xstrdup("--user");
	xstrfmtcat(setup_argv[8], "%d", job_ptr->user_id);
	setup_argv[9] = xstrdup("--capacity");
	if (bb_job->job_pool)
		job_pool = bb_job->job_pool;
	else
		job_pool = bb_state.bb_config.default_pool;
	xstrfmtcat(setup_argv[10], "%s:%s",
		   job_pool, bb_get_size_str(bb_job->total_size));
	setup_argv[11] = xstrdup("--job");
	xstrfmtcat(setup_argv[12], "%s/script", job_dir);
	if (client_nodes_file_nid) {
#if defined(HAVE_NATIVE_CRAY)
		setup_argv[13] = xstrdup("--nidlistfile");
#else
		setup_argv[13] = xstrdup("--nodehostnamefile");
#endif
		setup_argv[14] = xstrdup(client_nodes_file_nid);
	}
	bb_limit_add(job_ptr->user_id, bb_job->total_size, job_pool, &bb_state);

	data_in_argv = xmalloc(sizeof(char *) * 10);	/* NULL terminated */
	data_in_argv[0] = xstrdup("dw_wlm_cli");
	data_in_argv[1] = xstrdup("--function");
	data_in_argv[2] = xstrdup("data_in");
	data_in_argv[3] = xstrdup("--token");
	xstrfmtcat(data_in_argv[4], "%u", job_ptr->job_id);
	data_in_argv[5] = xstrdup("--job");
	xstrfmtcat(data_in_argv[6], "%s/script", job_dir);

	stage_args = xmalloc(sizeof(stage_args_t));
	stage_args->bb_size = bb_job->total_size;
	stage_args->job_id  = job_ptr->job_id;
	stage_args->pool    = xstrdup(job_pool);
	stage_args->timeout = bb_state.bb_config.stage_in_timeout;
	stage_args->user_id = job_ptr->user_id;
	stage_args->args1   = setup_argv;
	stage_args->args2   = data_in_argv;

	slurm_attr_init(&stage_attr);
	if (pthread_attr_setdetachstate(&stage_attr, PTHREAD_CREATE_DETACHED))
		error("pthread_attr_setdetachstate error %m");
	while (pthread_create(&stage_tid, &stage_attr, _start_stage_in,
			      stage_args)) {
		if (errno != EAGAIN) {
			error("%s: pthread_create: %m", __func__);
			_start_stage_in(stage_args);	/* Do in-line */
			break;
		}
		usleep(100000);
	}
	slurm_attr_destroy(&stage_attr);

	xfree(hash_dir);
	xfree(job_dir);
	xfree(client_nodes_file_nid);
	return rc;
}

static void *_start_stage_in(void *x)
{
	stage_args_t *stage_args;
	char **setup_argv, **data_in_argv, *resp_msg = NULL, *op = NULL;
	int rc = SLURM_SUCCESS, status = 0, timeout;
	slurmctld_lock_t job_read_lock =
		{ NO_LOCK, READ_LOCK, NO_LOCK, NO_LOCK };
	slurmctld_lock_t job_write_lock =
		{ NO_LOCK, WRITE_LOCK, NO_LOCK, NO_LOCK };
	struct job_record *job_ptr;
	bb_alloc_t *bb_alloc = NULL;
	bb_job_t *bb_job;
	DEF_TIMERS;

	stage_args = (stage_args_t *) x;
	setup_argv   = stage_args->args1;
	data_in_argv = stage_args->args2;

	if (stage_args->timeout)
		timeout = stage_args->timeout * 1000;
	else
		timeout = DEFAULT_OTHER_TIMEOUT * 1000;
	op = "setup";
	START_TIMER;
	resp_msg = bb_run_script("setup",
				 bb_state.bb_config.get_sys_state,
				 setup_argv, timeout, &status);
	END_TIMER;
	info("%s: setup for job %u ran for %s",
	     __func__, stage_args->job_id, TIME_STR);
	_log_script_argv(setup_argv, resp_msg);
	lock_slurmctld(job_read_lock);
	slurm_mutex_lock(&bb_state.bb_mutex);
	bb_limit_rem(stage_args->user_id, stage_args->bb_size, stage_args->pool,
		     &bb_state);
	if (!WIFEXITED(status) || (WEXITSTATUS(status) != 0)) {
		error("%s: setup for job %u status:%u response:%s",
		      __func__, stage_args->job_id, status, resp_msg);
		rc = SLURM_ERROR;
	} else {
		job_ptr = find_job_record(stage_args->job_id);
		bb_job = bb_job_find(&bb_state, stage_args->job_id);
		if (!job_ptr) {
			error("%s: unable to find job record for job %u",
			      __func__, stage_args->job_id);
			rc = SLURM_ERROR;
		} else if (!bb_job) {
			error("%s: unable to find bb_job record for job %u",
			      __func__, stage_args->job_id);
		} else if (bb_job->total_size) {
			bb_job->state = BB_STATE_STAGING_IN;
			bb_alloc = bb_alloc_job(&bb_state, job_ptr, bb_job);
			bb_alloc->create_time = time(NULL);
		} else {
			bb_job->state = BB_STATE_STAGING_IN;
		}
	}
	slurm_mutex_unlock(&bb_state.bb_mutex);
	unlock_slurmctld(job_read_lock);

	if (rc == SLURM_SUCCESS) {
		if (stage_args->timeout)
			timeout = stage_args->timeout * 1000;
		else
			timeout = DEFAULT_STATE_IN_TIMEOUT * 1000;
		xfree(resp_msg);
		op = "dws_data_in";
		START_TIMER;
		resp_msg = bb_run_script("dws_data_in",
					 bb_state.bb_config.get_sys_state,
					 data_in_argv, timeout, &status);
		END_TIMER;
		info("%s: dws_data_in for job %u ran for %s",
		     __func__, stage_args->job_id, TIME_STR);
		_log_script_argv(data_in_argv, resp_msg);
		if (!WIFEXITED(status) || (WEXITSTATUS(status) != 0)) {
			error("%s: dws_data_in for job %u status:%u "
			      "response:%s",
			      __func__, stage_args->job_id, status, resp_msg);
			rc = SLURM_ERROR;
		}
	}

	lock_slurmctld(job_write_lock);
	job_ptr = find_job_record(stage_args->job_id);
	if (!job_ptr) {
		error("%s: unable to find job record for job %u",
		      __func__, stage_args->job_id);
	} else if (rc == SLURM_SUCCESS) {
		slurm_mutex_lock(&bb_state.bb_mutex);
		bb_job = bb_job_find(&bb_state, stage_args->job_id);
		if (bb_job)
			bb_job->state = BB_STATE_STAGED_IN;
		if (bb_job && bb_job->total_size) {
			bb_alloc = bb_find_alloc_rec(&bb_state, job_ptr);
			if (bb_alloc) {
				bb_alloc->state = BB_STATE_STAGED_IN;
				bb_alloc->state_time = time(NULL);
				if (bb_state.bb_config.debug_flag) {
					info("%s: Setup/stage-in complete for "
					     "job %u",
					     __func__, stage_args->job_id);
				}
				queue_job_scheduler();
				bb_state.last_update_time = time(NULL);
			} else {
				error("%s: unable to find bb_alloc record "
				      "for job %u",
				      __func__, stage_args->job_id);
			}
		}
		slurm_mutex_unlock(&bb_state.bb_mutex);
	} else {
		xfree(job_ptr->state_desc);
		job_ptr->state_reason = FAIL_BURST_BUFFER_OP;
		xstrfmtcat(job_ptr->state_desc, "%s: %s: %s",
			   plugin_type, op, resp_msg);
		job_ptr->priority = 0;	/* Hold job */
		bb_alloc = bb_find_alloc_rec(&bb_state, job_ptr);
		if (bb_alloc) {
			bb_alloc->state_time = time(NULL);
			bb_state.last_update_time = time(NULL);
			if (bb_state.bb_config.flags &
			    BB_FLAG_TEARDOWN_FAILURE) {
				bb_alloc->state = BB_STATE_TEARDOWN;
				_queue_teardown(job_ptr->job_id,
						job_ptr->user_id, true);
			} else {
				bb_alloc->state = BB_STATE_ALLOCATED;
			}
		} else {
			_queue_teardown(job_ptr->job_id, job_ptr->user_id,true);
		}
	}
	unlock_slurmctld(job_write_lock);

	xfree(resp_msg);
	_free_script_argv(setup_argv);
	_free_script_argv(data_in_argv);
	xfree(stage_args->pool);
	xfree(stage_args);
	return NULL;
}

static int _queue_stage_out(bb_job_t *bb_job)
{
	char *hash_dir = NULL, *job_dir = NULL;
	char **post_run_argv, **data_out_argv;
	stage_args_t *stage_args;
	int hash_inx = bb_job->job_id % 10, rc = SLURM_SUCCESS;
	pthread_attr_t stage_attr;
	pthread_t stage_tid = 0;

	xstrfmtcat(hash_dir, "%s/hash.%d", state_save_loc, hash_inx);
	xstrfmtcat(job_dir, "%s/job.%u", hash_dir, bb_job->job_id);

	data_out_argv = xmalloc(sizeof(char *) * 10);	/* NULL terminated */
	data_out_argv[0] = xstrdup("dw_wlm_cli");
	data_out_argv[1] = xstrdup("--function");
	data_out_argv[2] = xstrdup("data_out");
	data_out_argv[3] = xstrdup("--token");
	xstrfmtcat(data_out_argv[4], "%u", bb_job->job_id);
	data_out_argv[5] = xstrdup("--job");
	xstrfmtcat(data_out_argv[6], "%s/script", job_dir);

	post_run_argv = xmalloc(sizeof(char *) * 10);	/* NULL terminated */
	post_run_argv[0] = xstrdup("dw_wlm_cli");
	post_run_argv[1] = xstrdup("--function");
	post_run_argv[2] = xstrdup("post_run");
	post_run_argv[3] = xstrdup("--token");
	xstrfmtcat(post_run_argv[4], "%u", bb_job->job_id);
	post_run_argv[5] = xstrdup("--job");
	xstrfmtcat(post_run_argv[6], "%s/script", job_dir);

	stage_args = xmalloc(sizeof(stage_args_t));
	stage_args->args1   = data_out_argv;
	stage_args->args2   = post_run_argv;
	stage_args->job_id  = bb_job->job_id;
	stage_args->timeout = bb_state.bb_config.stage_out_timeout;
	stage_args->user_id = bb_job->user_id;

	slurm_attr_init(&stage_attr);
	if (pthread_attr_setdetachstate(&stage_attr, PTHREAD_CREATE_DETACHED))
		error("pthread_attr_setdetachstate error %m");
	while (pthread_create(&stage_tid, &stage_attr, _start_stage_out,
			      stage_args)) {
		if (errno != EAGAIN) {
			error("%s: pthread_create: %m", __func__);
			_start_stage_out(stage_args);	/* Do in-line */
			break;
		}
		usleep(100000);
	}
	slurm_attr_destroy(&stage_attr);

	xfree(hash_dir);
	xfree(job_dir);
	return rc;
}

static void *_start_stage_out(void *x)
{
	stage_args_t *stage_args;
	char **post_run_argv, **data_out_argv, *resp_msg = NULL, *op = NULL;
	int rc = SLURM_SUCCESS, status = 0, timeout;
	slurmctld_lock_t job_write_lock =
		{ NO_LOCK, WRITE_LOCK, NO_LOCK, NO_LOCK };
	struct job_record *job_ptr;
	bb_alloc_t *bb_alloc = NULL;
	bb_job_t *bb_job = NULL;
	DEF_TIMERS;

	stage_args = (stage_args_t *) x;
	data_out_argv = stage_args->args1;
	post_run_argv = stage_args->args2;

	if (stage_args->timeout)
		timeout = stage_args->timeout * 1000;
	else
		timeout = DEFAULT_OTHER_TIMEOUT * 1000;
	op = "dws_post_run";
	START_TIMER;
	resp_msg = bb_run_script("dws_post_run",
				 bb_state.bb_config.get_sys_state,
				 post_run_argv, timeout, &status);
	END_TIMER;
	if ((DELTA_TIMER > 500000) ||	/* 0.5 secs */
	    bb_state.bb_config.debug_flag) {
		info("%s: dws_post_run for job %u ran for %s",
		     __func__, stage_args->job_id, TIME_STR);
	}
	_log_script_argv(post_run_argv, resp_msg);
	if (!WIFEXITED(status) || (WEXITSTATUS(status) != 0)) {
		error("%s: dws_post_run for job %u status:%u response:%s",
		      __func__, stage_args->job_id, status, resp_msg);
		rc = SLURM_ERROR;
	}
	lock_slurmctld(job_write_lock);
	job_ptr = find_job_record(stage_args->job_id);
	if (!job_ptr) {
		error("%s: unable to find job record for job %u",
		      __func__, stage_args->job_id);
	} else {
		slurm_mutex_lock(&bb_state.bb_mutex);
		bb_job = _get_bb_job(job_ptr);
		if (bb_job)
			bb_job->state = BB_STATE_STAGING_OUT;
		slurm_mutex_unlock(&bb_state.bb_mutex);
	}
	unlock_slurmctld(job_write_lock);

	if (rc == SLURM_SUCCESS) {
		if (stage_args->timeout)
			timeout = stage_args->timeout * 1000;
		else
			timeout = DEFAULT_STATE_OUT_TIMEOUT * 1000;
		op = "dws_data_out";
		START_TIMER;
		xfree(resp_msg);
		resp_msg = bb_run_script("dws_data_out",
					 bb_state.bb_config.get_sys_state,
					 data_out_argv, timeout, &status);
		END_TIMER;
		if ((DELTA_TIMER > 1000000) ||	/* 10 secs */
		    bb_state.bb_config.debug_flag) {
			info("%s: dws_data_out for job %u ran for %s",
			     __func__, stage_args->job_id, TIME_STR);
		}
		_log_script_argv(data_out_argv, resp_msg);
		if (!WIFEXITED(status) || (WEXITSTATUS(status) != 0)) {
			error("%s: dws_data_out for job %u "
			      "status:%u response:%s",
			      __func__, stage_args->job_id, status, resp_msg);
			rc = SLURM_ERROR;
		}
	}

	lock_slurmctld(job_write_lock);
	job_ptr = find_job_record(stage_args->job_id);
	if (!job_ptr) {
		error("%s: unable to find job record for job %u",
		      __func__, stage_args->job_id);
	} else {
		if (rc != SLURM_SUCCESS) {
			job_ptr->state_reason = FAIL_BURST_BUFFER_OP;
			xfree(job_ptr->state_desc);
			xstrfmtcat(job_ptr->state_desc, "%s: %s: %s",
				   plugin_type, op, resp_msg);
		}
		slurm_mutex_lock(&bb_state.bb_mutex);
		bb_job = _get_bb_job(job_ptr);
		if (bb_job)
			bb_job->state = BB_STATE_TEARDOWN;
		bb_alloc = bb_find_alloc_rec(&bb_state, job_ptr);
		if (bb_alloc) {
			if (rc == SLURM_SUCCESS) {
				if (bb_state.bb_config.debug_flag) {
					info("%s: Stage-out/post-run complete "
					     "for job %u",
					     __func__, stage_args->job_id);
				}
				/* bb_alloc->state = BB_STATE_STAGED_OUT; */
				bb_alloc->state = BB_STATE_TEARDOWN;
				bb_alloc->state_time = time(NULL);
			} else {
				if (bb_state.bb_config.flags &
				    BB_FLAG_TEARDOWN_FAILURE) {
					bb_alloc->state = BB_STATE_TEARDOWN;
					_queue_teardown(stage_args->job_id,
							stage_args->user_id,
							false);
				} else
					bb_alloc->state = BB_STATE_STAGED_IN;
				if (bb_state.bb_config.debug_flag) {
					info("%s: Stage-out failed for job %u",
					     __func__, stage_args->job_id);
				}
			}
			bb_state.last_update_time = time(NULL);
		} else if (bb_job && bb_job->total_size) {
			error("%s: unable to find bb record for job %u",
			      __func__, stage_args->job_id);
		}
		if (rc == SLURM_SUCCESS) {
			_queue_teardown(stage_args->job_id, stage_args->user_id,
					false);
		}
		slurm_mutex_unlock(&bb_state.bb_mutex);
	}
	unlock_slurmctld(job_write_lock);

	xfree(resp_msg);
	_free_script_argv(post_run_argv);
	_free_script_argv(data_out_argv);
	xfree(stage_args);
	return NULL;
}

static void _queue_teardown(uint32_t job_id, uint32_t user_id, bool hurry)
{
	struct stat buf;
	char *hash_dir = NULL, *job_script = NULL;
	char **teardown_argv;
	stage_args_t *teardown_args;
	int fd, hash_inx = job_id % 10;
	pthread_attr_t teardown_attr;
	pthread_t teardown_tid = 0;

	xstrfmtcat(hash_dir, "%s/hash.%d", state_save_loc, hash_inx);
	xstrfmtcat(job_script, "%s/job.%u/script", hash_dir, job_id);
	if (stat(job_script, &buf) == -1) {
		xfree(job_script);
		xstrfmtcat(job_script, "%s/burst_buffer_script",
			   state_save_loc);
		if (stat(job_script, &buf) == -1) {
			fd = creat(job_script, 0755);
			if (fd >= 0) {
				char *dummy_script = "#!/bin/bash\nexit 0\n";
				write(fd, dummy_script, strlen(dummy_script)+1);
				close(fd);
			}
		}
	}

	teardown_argv = xmalloc(sizeof(char *) * 10);	/* NULL terminated */
	teardown_argv[0] = xstrdup("dw_wlm_cli");
	teardown_argv[1] = xstrdup("--function");
	teardown_argv[2] = xstrdup("teardown");
	teardown_argv[3] = xstrdup("--token");
	xstrfmtcat(teardown_argv[4], "%u", job_id);
	teardown_argv[5] = xstrdup("--job");
	teardown_argv[6] = xstrdup(job_script);
	if (hurry)
		teardown_argv[7] = xstrdup("--hurry");

	teardown_args = xmalloc(sizeof(stage_args_t));
	teardown_args->job_id  = job_id;
	teardown_args->user_id = user_id;
	teardown_args->timeout = bb_state.bb_config.other_timeout;
	teardown_args->args1   = teardown_argv;

	slurm_attr_init(&teardown_attr);
	if (pthread_attr_setdetachstate(&teardown_attr,PTHREAD_CREATE_DETACHED))
		error("pthread_attr_setdetachstate error %m");
	while (pthread_create(&teardown_tid, &teardown_attr, _start_teardown,
			      teardown_args)) {
		if (errno != EAGAIN) {
			error("%s: pthread_create: %m", __func__);
			_start_teardown(teardown_args);	/* Do in-line */
			break;
		}
		usleep(100000);
	}
	slurm_attr_destroy(&teardown_attr);

	xfree(hash_dir);
	xfree(job_script);
}

static void *_start_teardown(void *x)
{
	static uint32_t previous_job_id = 0;
	stage_args_t *teardown_args;
	char **teardown_argv, *resp_msg = NULL;
	int status = 0, timeout;
	struct job_record *job_ptr;
	bb_alloc_t *bb_alloc = NULL;
	bb_job_t *bb_job = NULL;
	/* Locks: write job */
	slurmctld_lock_t job_write_lock = {
		NO_LOCK, WRITE_LOCK, NO_LOCK, NO_LOCK };
	DEF_TIMERS;

	teardown_args = (stage_args_t *) x;
	teardown_argv = teardown_args->args1;

	if (previous_job_id == teardown_args->job_id)
		sleep(5);
	previous_job_id = teardown_args->job_id;

	START_TIMER;
	if (teardown_args->timeout)
		timeout = teardown_args->timeout * 1000;
	else
		timeout = DEFAULT_OTHER_TIMEOUT * 1000;
	resp_msg = bb_run_script("teardown",
				 bb_state.bb_config.get_sys_state,
				 teardown_argv, timeout, &status);
	END_TIMER;
	info("%s: teardown for job %u ran for %s",
	     __func__, teardown_args->job_id, TIME_STR);
	_log_script_argv(teardown_argv, resp_msg);
	/* "Teardown" is run at every termination of every job that _might_
	 * have a burst buffer, so an error of "token not found" should be
	 * fairly common and not indicative of a problem. */
	if ((!WIFEXITED(status) || (WEXITSTATUS(status) != 0)) &&
	    (!resp_msg || !strstr(resp_msg, "token not found"))) {
		bool hurry = false;
		error("%s: %s: teardown for job %u status:%u response:%s",
		      plugin_name, __func__, teardown_args->job_id, status,
		      resp_msg);
		if (!xstrcmp(teardown_argv[7], "--hurry"))
			hurry = true;
		_queue_teardown(teardown_args->job_id, teardown_args->user_id,
				hurry);
	} else {
		lock_slurmctld(job_write_lock);
		slurm_mutex_lock(&bb_state.bb_mutex);
		job_ptr = find_job_record(teardown_args->job_id);
		_purge_bb_files(teardown_args->job_id, job_ptr);
		if (job_ptr) {
			if ((bb_alloc = bb_find_alloc_rec(&bb_state, job_ptr))){
				bb_limit_rem(bb_alloc->user_id, bb_alloc->size,
					     bb_alloc->pool, &bb_state);
				(void) bb_free_alloc_rec(&bb_state, bb_alloc);
			}
			if ((bb_job = _get_bb_job(job_ptr)))
				bb_job->state = BB_STATE_COMPLETE;
		} else {
			/* This will happen when slurmctld restarts and needs
			 * to clear vestigial buffers */
			char buf_name[32];
			snprintf(buf_name, sizeof(buf_name), "%u",
				 teardown_args->job_id);
			bb_alloc = bb_find_name_rec(buf_name,
						    teardown_args->user_id,
						    &bb_state);
			if (bb_alloc) {
				bb_limit_rem(bb_alloc->user_id, bb_alloc->size,
					     bb_alloc->pool, &bb_state);
				(void) bb_free_alloc_rec(&bb_state, bb_alloc);
			}

		}
		slurm_mutex_unlock(&bb_state.bb_mutex);
		unlock_slurmctld(job_write_lock);
	}

	xfree(resp_msg);
	_free_script_argv(teardown_argv);
	xfree(teardown_args);
	return NULL;
}

/* Reduced burst buffer space in advanced reservation for resources already
 * allocated to jobs. What's left is space reserved for future jobs */
static void _rm_active_job_bb(char *resv_name, char **pool_name,
			      int64_t *resv_space, int ds_len)
{
	ListIterator job_iterator;
	struct job_record  *job_ptr;
	bb_job_t *bb_job;
	int i;

	job_iterator = list_iterator_create(job_list);
	while ((job_ptr = (struct job_record *) list_next(job_iterator))) {
		if ((job_ptr->burst_buffer == NULL) ||
		    (job_ptr->burst_buffer[0] == '\0') ||
		    (xstrcmp(job_ptr->resv_name, resv_name) == 0))
			continue;
		bb_job = bb_job_find(&bb_state,job_ptr->job_id);
		if (!bb_job || (bb_job->state <= BB_STATE_PENDING) ||
		    (bb_job->state >= BB_STATE_COMPLETE))
			continue;
		for (i = 0; i < ds_len; i++) {
			if (xstrcmp(bb_job->job_pool, pool_name[i]))
				continue;
			if (resv_space[i] >= bb_job->total_size)
				resv_space[i] -= bb_job->total_size;
			else
				resv_space[i] = 0;
			break;
		}
	}
	list_iterator_destroy(job_iterator);
}

/* Test if a job can be allocated a burst buffer.
 * This may preempt currently active stage-in for higher priority jobs.
 *
 * RET 0: Job can be started now
 *     1: Job exceeds configured limits, continue testing with next job
 *     2: Job needs more resources than currently available can not start,
 *        skip all remaining jobs
 */
static int _test_size_limit(struct job_record *job_ptr, bb_job_t *bb_job)
{
	int64_t *add_space = NULL, *avail_space = NULL, *granularity = NULL;
	int64_t *preempt_space = NULL, *resv_space = NULL, *total_space = NULL;
	burst_buffer_info_msg_t *resv_bb = NULL;
	struct preempt_bb_recs *preempt_ptr = NULL;
	char **pool_name, *my_pool;
	int ds_len;
	burst_buffer_pool_t *pool_ptr;
	bb_buf_t *buf_ptr;
	bb_alloc_t *bb_ptr = NULL;
	int i, j, k, rc = 0;
	bool avail_ok, do_preempt, preempt_ok;
	time_t now = time(NULL);
	List preempt_list = NULL;
	ListIterator preempt_iter;
	char jobid_buf[32];

	xassert(bb_job);

	/* Initialize data structure */
	ds_len = bb_state.bb_config.pool_cnt + 1;
	add_space = xmalloc(sizeof(int64_t) * ds_len);
	avail_space = xmalloc(sizeof(int64_t) * ds_len);
	granularity = xmalloc(sizeof(int64_t) * ds_len);
	pool_name = xmalloc(sizeof(char *)  * ds_len);
	preempt_space = xmalloc(sizeof(int64_t) * ds_len);
	resv_space = xmalloc(sizeof(int64_t) * ds_len);
	total_space = xmalloc(sizeof(int64_t) * ds_len);
	for (i = 0, pool_ptr = bb_state.bb_config.pool_ptr;
	     i < bb_state.bb_config.pool_cnt; i++, pool_ptr++) {
		if (pool_ptr->total_space >= pool_ptr->used_space)
			avail_space[i] = pool_ptr->total_space -
					 pool_ptr->used_space;
		granularity[i] = pool_ptr->granularity;
		pool_name[i] = pool_ptr->name;
		total_space[i] = pool_ptr->total_space;
	}
	if (bb_state.total_space - bb_state.used_space)
		avail_space[i] = bb_state.total_space - bb_state.used_space;
	granularity[i] = bb_state.bb_config.granularity;
	pool_name[i] = bb_state.bb_config.default_pool;
	total_space[i] = bb_state.total_space;

	/* Determine job size requirements by pool */
	if (bb_job->total_size) {
		for (j = 0; j < ds_len; j++) {
			if (!xstrcmp(bb_job->job_pool, pool_name[j])) {
				add_space[j] += bb_granularity(
							bb_job->total_size,
							granularity[j]);
				break;
			}
		}
	}
	for (i = 0, buf_ptr = bb_job->buf_ptr; i < bb_job->buf_cnt;
	     i++, buf_ptr++) {
		if (!buf_ptr->create || (buf_ptr->state >= BB_STATE_ALLOCATING))
			continue;
		for (j = 0; j < ds_len; j++) {
			if (!xstrcmp(buf_ptr->pool, pool_name[j])) {
				add_space[j] += bb_granularity(buf_ptr->size,
							       granularity[j]);
				break;
			}
		}
	}

	/* Account for reserved resources. Reduce reservation size for
	 * resources already claimed from the reservation. */
	resv_bb = job_test_bb_resv(job_ptr, now);
	if (resv_bb) {
		burst_buffer_info_t *resv_bb_ptr;
		for (i = 0, resv_bb_ptr = resv_bb->burst_buffer_array;
		     i < resv_bb->record_count; i++, resv_bb_ptr++) {
			if (xstrcmp(resv_bb_ptr->name, bb_state.name))
				continue;
			for (j = 0, pool_ptr = resv_bb_ptr->pool_ptr;
			     j < resv_bb_ptr->pool_cnt; j++, pool_ptr++) {
				if (pool_ptr->name) {
					my_pool = pool_ptr->name;
				} else {
					my_pool =
						bb_state.bb_config.default_pool;
				}
				for (k = 0; k < ds_len; k++) {
					if (xstrcmp(my_pool, pool_name[k]))
						continue;
					resv_space[k] += bb_granularity(
							pool_ptr->used_space,
							granularity[k]);
					break;
				}
			}
			if (resv_bb_ptr->used_space) {
				/* Pool not specified, use default */
				my_pool = bb_state.bb_config.default_pool;
				for (k = 0; k < ds_len; k++) {
					if (xstrcmp(my_pool, pool_name[k]))
						continue;
					resv_space[k] += bb_granularity(
							resv_bb_ptr->used_space,
							granularity[k]);
					break;
				}
			}
#if 1
			/* Is any of this reserved space already taken? */
			_rm_active_job_bb(job_ptr->resv_name,
					  pool_name, resv_space, ds_len);
#endif
		}
	}

#if _DEBUG
	info("TEST_SIZE_LIMIT for job %u", job_ptr->job_id);
	for (j = 0; j < ds_len; j++) {
		info("POOL:%s ADD:%"PRIu64" AVAIL:%"PRIu64
		     " GRANULARITY:%"PRIu64" RESV:%"PRIu64" TOTAL:%"PRIu64,
		     pool_name[j], add_space[j], avail_space[j], granularity[j],
		     resv_space[j], total_space[j]);
	}
#endif

	/* Determine if resources currently are available for the job */
	avail_ok = true;
	for (j = 0; j < ds_len; j++) {
		if (add_space[j] > total_space[j]) {
			rc = 1;
			goto fini;
		}
		if ((add_space[j] + resv_space[j]) > avail_space[j])
			avail_ok = false;
	}
	if (avail_ok) {
		rc = 0;
		goto fini;
	}

	/* Identify candidate burst buffers to revoke for higher priority job */
	preempt_list = list_create(bb_job_queue_del);
	for (i = 0; i < BB_HASH_SIZE; i++) {
		bb_ptr = bb_state.bb_ahash[i];
		while (bb_ptr) {
			if ((bb_ptr->job_id != 0) &&
			    ((bb_ptr->name == NULL) ||
			     ((bb_ptr->name[0] >= '0') &&
			      (bb_ptr->name[0] <= '9'))) &&
			    (bb_ptr->use_time > now) &&
			    (bb_ptr->use_time > job_ptr->start_time)) {
				if (!bb_ptr->pool) {
					bb_ptr->name = xstrdup(
						bb_state.bb_config.default_pool);
				}
				preempt_ptr = xmalloc(sizeof(
						struct preempt_bb_recs));
				preempt_ptr->bb_ptr = bb_ptr;
				preempt_ptr->job_id = bb_ptr->job_id;
				preempt_ptr->pool = bb_ptr->name;
				preempt_ptr->size = bb_ptr->size;
				preempt_ptr->use_time = bb_ptr->use_time;
				preempt_ptr->user_id = bb_ptr->user_id;
				list_push(preempt_list, preempt_ptr);

				for (j = 0; j < ds_len; j++) {
					if (xstrcmp(bb_ptr->name, pool_name[j]))
						continue;
					preempt_ptr->size = bb_granularity(
								bb_ptr->size,
								granularity[j]);
					preempt_space[j] += preempt_ptr->size;
					break;
				}
			}
			bb_ptr = bb_ptr->next;
		}
	}

#if _DEBUG
	for (j = 0; j < ds_len; j++) {
		info("POOL:%s ADD:%"PRIu64" AVAIL:%"PRIu64
		     " GRANULARITY:%"PRIu64" PREEMPT:%"PRIu64
		     " RESV:%"PRIu64" TOTAL:%"PRIu64,
		     pool_name[j], add_space[j], avail_space[j], granularity[j],
		     preempt_space[j], resv_space[j], total_space[j]);
	}
#endif

	/* Determine if sufficient resources available after preemption */
	rc = 2;
	preempt_ok = true;
	for (j = 0; j < ds_len; j++) {
		if ((add_space[j] + resv_space[j]) >
		    (avail_space[j] + preempt_space[j])) {
			preempt_ok = false;
			break;
		}
	}
	if (!preempt_ok)
		goto fini;

	/* Now preempt/teardown the most appropriate buffers */
	list_sort(preempt_list, bb_preempt_queue_sort);
	preempt_iter = list_iterator_create(preempt_list);
	while ((preempt_ptr = list_next(preempt_iter))) {
		do_preempt = false;
		for (j = 0; j < ds_len; j++) {
			if (xstrcmp(preempt_ptr->pool, pool_name[j]))
				continue;
			if ((add_space[j] + resv_space[j]) > avail_space[j]) {
				avail_space[j] += preempt_ptr->size;
				preempt_space[j] -= preempt_ptr->size;
				do_preempt = true;
			}
			break;
		}
		if (do_preempt) {
			preempt_ptr->bb_ptr->cancelled = true;
			preempt_ptr->bb_ptr->end_time = 0;
			preempt_ptr->bb_ptr->state = BB_STATE_TEARDOWN;
			preempt_ptr->bb_ptr->state_time = time(NULL);
			_queue_teardown(preempt_ptr->job_id,
					preempt_ptr->user_id, true);
			if (bb_state.bb_config.debug_flag) {
				info("%s: %s: Preempting stage-in of job %u "
				     "for %s", plugin_type,
				     __func__, preempt_ptr->job_id,
				     jobid2fmt(job_ptr, jobid_buf,
					       sizeof(jobid_buf)));
			}
		}

	}
	list_iterator_destroy(preempt_iter);
	
fini:	xfree(add_space);
	xfree(avail_space);
	xfree(granularity);
	xfree(pool_name);
	xfree(preempt_space);
	xfree(resv_space);
	xfree(total_space);
	if (resv_bb)
		slurm_free_burst_buffer_info_msg(resv_bb);
	FREE_NULL_LIST(preempt_list);
	return rc;
}

/* Handle timeout of burst buffer events:
 * 1. Purge per-job burst buffer records when the stage-out has completed and
 *    the job has been purged from Slurm
 * 2. Test for StageInTimeout events
 * 3. Test for StageOutTimeout events
 */
static void _timeout_bb_rec(void)
{
	bb_alloc_t **bb_pptr, *bb_alloc = NULL;
	struct job_record *job_ptr;
	int i;

	if (bb_state.bb_config.flags & BB_FLAG_EMULATE_CRAY)
		return;

	for (i = 0; i < BB_HASH_SIZE; i++) {
		bb_pptr = &bb_state.bb_ahash[i];
		bb_alloc = bb_state.bb_ahash[i];
		while (bb_alloc) {
			if (((bb_alloc->seen_time + TIME_SLOP) <
			     bb_state.last_load_time) &&
			    (bb_alloc->state == BB_STATE_TEARDOWN)) {
				/* Teardown complete, but bb_alloc state not yet
				 * updated; go to next allocation */
			} else if ((bb_alloc->seen_time + TIME_SLOP) <
				   bb_state.last_load_time) {
				if (bb_alloc->job_id == 0) {
					info("%s: Persistent burst buffer %s "
					     "purged",
					     __func__, bb_alloc->name);
				} else if (bb_state.bb_config.debug_flag) {
					info("%s: burst buffer for job %u "
					     "purged",
					     __func__, bb_alloc->job_id);
				}
				bb_limit_rem(bb_alloc->user_id, bb_alloc->size,
					     bb_alloc->pool, &bb_state);
				bb_post_persist_delete(bb_alloc, &bb_state);
				*bb_pptr = bb_alloc->next;
				bb_free_alloc_buf(bb_alloc);
				break;
			} else if (bb_alloc->state == BB_STATE_COMPLETE) {
				job_ptr = find_job_record(bb_alloc->job_id);
				if (!job_ptr || IS_JOB_PENDING(job_ptr)) {
					/* Job purged or BB preempted */
					*bb_pptr = bb_alloc->next;
					bb_free_alloc_buf(bb_alloc);
					break;
				}
			}
			bb_pptr = &bb_alloc->next;
			bb_alloc = bb_alloc->next;
		}
	}
}

/* Perform basic burst_buffer option validation */
static int _parse_bb_opts(struct job_descriptor *job_desc, uint64_t *bb_size,
			  uid_t submit_uid)
{
	char *bb_script, *save_ptr = NULL;
	char *bb_name = NULL, *bb_pool, *capacity;
	char *end_ptr = NULL, *sub_tok, *tok;
	uint64_t tmp_cnt;
	int rc = SLURM_SUCCESS, swap_cnt = 0;
	bool enable_persist = false, have_bb = false;

	xassert(bb_size);
	*bb_size = 0;

	if (validate_operator(submit_uid) ||
	    (bb_state.bb_config.flags & BB_FLAG_ENABLE_PERSISTENT))
		enable_persist = true;

	if (job_desc->script)
		rc = _xlate_batch(job_desc);
	else
		rc = _xlate_interactive(job_desc);
	if ((rc != SLURM_SUCCESS) || (!job_desc->burst_buffer))
		return rc;

	bb_script = xstrdup(job_desc->burst_buffer);
	tok = strtok_r(bb_script, "\n", &save_ptr);
	while (tok) {
		tmp_cnt = 0;
		if (tok[0] != '#') {
			break;	/* Quit at first non-comment */
		} else if ((tok[1] == 'B') && (tok[2] == 'B')) {
			tok += 3;
			while (isspace(tok[0]))
				tok++;
			if (!xstrncmp(tok, "create_persistent", 17) &&
			    !enable_persist) {
				info("%s: User %d disabled from creating "
				     "persistent burst buffer",
				     __func__, submit_uid);
				rc = ESLURM_BURST_BUFFER_PERMISSION;
				break;
			} else if (!xstrncmp(tok, "create_persistent", 17)) {
				have_bb = true;
				bb_name = NULL;
				bb_pool = NULL;
				if ((sub_tok = strstr(tok, "capacity="))) {
					tmp_cnt = bb_get_size_num(sub_tok+9, 1);
				}
				if (tmp_cnt == 0)
					rc =ESLURM_INVALID_BURST_BUFFER_REQUEST;
				if ((sub_tok = strstr(tok, "name="))) {
					bb_name = xstrdup(sub_tok + 5);
					if ((sub_tok = strchr(bb_name, ' ')))
						sub_tok[0] = '\0';
				} else {
					rc =ESLURM_INVALID_BURST_BUFFER_REQUEST;
				}
				if (!bb_name ||
				    ((bb_name[0] >= '0') &&
				     (bb_name[0] <= '9')))
					rc =ESLURM_INVALID_BURST_BUFFER_REQUEST;
				xfree(bb_name);
				if ((sub_tok = strstr(tok, "pool="))) {
					bb_pool = xstrdup(sub_tok + 5);
					if ((sub_tok = strchr(bb_pool, ' ')))
						sub_tok[0] = '\0';
				}
				if (!bb_valid_pool_test(&bb_state, bb_pool))
					rc =ESLURM_INVALID_BURST_BUFFER_REQUEST;
				*bb_size += _set_granularity(tmp_cnt, bb_pool);
				xfree(bb_pool);
				if (rc != SLURM_SUCCESS)
					break;
			} else if (!xstrncmp(tok, "destroy_persistent", 17) &&
				   !enable_persist) {
				info("%s: User %d disabled from destroying "
				     "persistent burst buffer",
				     __func__, submit_uid);
				rc = ESLURM_BURST_BUFFER_PERMISSION;
				break;
			} else if (!xstrncmp(tok, "destroy_persistent", 17)) {
				have_bb = true;
				if (!(sub_tok = strstr(tok, "name="))) {
					rc =ESLURM_INVALID_BURST_BUFFER_REQUEST;
					break;
				}
			} else {
				/* Ignore other (future) options */
			}
		} else if ((tok[1] == 'D') && (tok[2] == 'W')) {
			tok += 3;
			while (isspace(tok[0]) && (tok[0] != '\0'))
				tok++;
			if (!xstrncmp(tok, "jobdw", 5) &&
			    (capacity = strstr(tok, "capacity="))) {
				bb_pool = NULL;
				have_bb = true;
				tmp_cnt = bb_get_size_num(capacity + 9, 1);
				if (tmp_cnt == 0) {
					rc =ESLURM_INVALID_BURST_BUFFER_REQUEST;
					break;
				}
				if ((sub_tok = strstr(tok, "pool="))) {
					bb_pool = xstrdup(sub_tok + 5);
					if ((sub_tok = strchr(bb_pool, ' ')))
						sub_tok[0] = '\0';
				}
				if (!bb_valid_pool_test(&bb_state, bb_pool))
					rc =ESLURM_INVALID_BURST_BUFFER_REQUEST;
				*bb_size += _set_granularity(tmp_cnt, bb_pool);
				xfree(bb_pool);
			} else if (!xstrncmp(tok, "persistentdw", 12)) {
				have_bb = true;
			} else if (!xstrncmp(tok, "swap", 4)) {
				bb_pool = NULL;
				have_bb = true;
				tok += 4;
				while (isspace(tok[0]) && (tok[0] != '\0'))
					tok++;
				swap_cnt += strtol(tok, &end_ptr, 10);
				if ((job_desc->max_nodes == 0) ||
				    (job_desc->max_nodes == NO_VAL)) {
					info("%s: user %u submitted job with "
					     "swap space specification, but "
					     "no max node count specification",
					     __func__, job_desc->user_id);
					if (job_desc->min_nodes == NO_VAL)
						job_desc->min_nodes = 1;
					job_desc->max_nodes =
						job_desc->min_nodes;
				}
				tmp_cnt = swap_cnt * job_desc->max_nodes;
				if ((sub_tok = strstr(tok, "pool="))) {
					bb_pool = xstrdup(sub_tok + 5);
					if ((sub_tok = strchr(bb_pool, ' ')))
						sub_tok[0] = '\0';
				}
				if (!bb_valid_pool_test(&bb_state, bb_pool))
					rc =ESLURM_INVALID_BURST_BUFFER_REQUEST;
				*bb_size += _set_granularity(tmp_cnt, bb_pool);
				xfree(bb_pool);
			}
		}
		tok = strtok_r(NULL, "\n", &save_ptr);
	}
	xfree(bb_script);

	if (!have_bb)
		rc = ESLURM_INVALID_BURST_BUFFER_REQUEST;

	return rc;
}

/* Copy a batch job's burst_buffer options into a separate buffer */
static int _xlate_batch(struct job_descriptor *job_desc)
{
	char *script, *save_ptr = NULL, *tok;

	xfree(job_desc->burst_buffer);
	script = xstrdup(job_desc->script);
	tok = strtok_r(script, "\n", &save_ptr);
	while (tok) {
		if (tok[0] != '#')
			break;	/* Quit at first non-comment */
		if (((tok[1] == 'B') && (tok[2] == 'B')) ||
		    ((tok[1] == 'D') && (tok[2] == 'W'))) {
			if (job_desc->burst_buffer)
				xstrcat(job_desc->burst_buffer, "\n");
			xstrcat(job_desc->burst_buffer, tok);
		}
		tok = strtok_r(NULL, "\n", &save_ptr);
	}
	xfree(script);
	return SLURM_SUCCESS;
}

/* Parse simple interactive burst_buffer options into an format identical to
 * burst_buffer options in a batch script file */
static int _xlate_interactive(struct job_descriptor *job_desc)
{
	char *access = NULL, *pool = NULL, *type = NULL;
	char *end_ptr = NULL, *tok;
	uint64_t buf_size = 0, swap_cnt = 0;
	int rc = SLURM_SUCCESS;

	if (!job_desc->burst_buffer || (job_desc->burst_buffer[0] == '#'))
		return rc;

	if ((tok = strstr(job_desc->burst_buffer, "access="))) {
		access = xstrdup(tok + 7);
		tok = strchr(access, ',');
		if (tok)
			tok[0] = '\0';
		tok = strchr(access, ' ');
		if (tok)
			tok[0] = '\0';
	}

	if ((tok = strstr(job_desc->burst_buffer, "capacity="))) {
		buf_size = bb_get_size_num(tok + 9, 1);
		if (buf_size == 0) {
			rc = ESLURM_INVALID_BURST_BUFFER_CHANGE;
			goto fini;
		}
	}


	if ((tok = strstr(job_desc->burst_buffer, "pool="))) {
		pool = xstrdup(tok + 5);
		tok = strchr(pool, ',');
		if (tok)
			tok[0] = '\0';
		tok = strchr(pool, ' ');
		if (tok)
			tok[0] = '\0';
	}

	if ((tok = strstr(job_desc->burst_buffer, "swap=")))
		swap_cnt = strtol(tok + 5, &end_ptr, 10);

	if ((tok = strstr(job_desc->burst_buffer, "type="))) {
		type = xstrdup(tok + 5);
		tok = strchr(type, ',');
		if (tok)
			tok[0] = '\0';
		tok = strchr(type, ' ');
		if (tok)
			tok[0] = '\0';
	}

	if (rc == SLURM_SUCCESS)
		xfree(job_desc->burst_buffer);
	if ((rc == SLURM_SUCCESS) && (swap_cnt || buf_size)) {
		if (swap_cnt) {
			xstrfmtcat(job_desc->burst_buffer,
				   "#DW swap %"PRIu64"GiB", swap_cnt);
			if (pool) {
				xstrfmtcat(job_desc->burst_buffer,
					   " pool=%s", pool);
			}
		}
		if (buf_size) {
			if (job_desc->burst_buffer)
				xstrfmtcat(job_desc->burst_buffer, "\n");
			xstrfmtcat(job_desc->burst_buffer,
				   "#DW jobdw capacity=%s",
				   bb_get_size_str(buf_size));
			if (access) {
				xstrfmtcat(job_desc->burst_buffer,
					   " access_mode=%s", access);
			}
			if (pool) {
				xstrfmtcat(job_desc->burst_buffer,
					   " pool=%s", pool);
			}
			if (type) {
				xstrfmtcat(job_desc->burst_buffer,
					   " type=%s", type);
			}
		}
	}

fini:	xfree(access);
	xfree(pool);
	xfree(type);
	return rc;
}

/* For interactive jobs, build a script containing the relevant DataWarp
 * commands, as needed by the Cray API */
static int _build_bb_script(struct job_record *job_ptr, char *script_file)
{
	char *out_buf = NULL;
	int rc;

	xstrcat(out_buf, "#!/bin/bash\n");
	xstrcat(out_buf, job_ptr->burst_buffer);
	rc = _write_file(script_file, out_buf);
	xfree(out_buf);

	return rc;
}

/*
 * init() is called when the plugin is loaded, before any other functions
 * are called.  Read and validate configuration file here. Spawn thread to
 * periodically read Datawarp state.
 */
extern int init(void)
{
	pthread_attr_t attr;

	pthread_mutex_init(&bb_state.bb_mutex, NULL);
	slurm_mutex_lock(&bb_state.bb_mutex);
	bb_load_config(&bb_state, (char *)plugin_type); /* Removes "const" */
	_test_config();
	if (bb_state.bb_config.debug_flag)
		info("%s: %s", plugin_type,  __func__);
	if (!state_save_loc)
		state_save_loc = slurm_get_state_save_location();
	bb_alloc_cache(&bb_state);
	slurm_attr_init(&attr);
	while (pthread_create(&bb_state.bb_thread, &attr, _bb_agent, NULL)) {
		if (errno != EAGAIN) {
			fatal("%s: Unable to start thread: %m", __func__);
			break;
		}
		usleep(100000);
	}
	slurm_attr_destroy(&attr);
	slurm_mutex_unlock(&bb_state.bb_mutex);

	return SLURM_SUCCESS;
}

/*
 * fini() is called when the plugin is unloaded. Free all memory and shutdown
 * threads.
 */
extern int fini(void)
{
	int pc, last_pc = 0;

	bb_shutdown();
	while ((pc = bb_proc_count()) > 0) {
		if ((last_pc != 0) && (last_pc != pc)) {
			info("%s: waiting for %d running processes",
			     plugin_type, pc);
		}
		last_pc = pc;
		usleep(100000);
	}

	slurm_mutex_lock(&bb_state.bb_mutex);
	if (bb_state.bb_config.debug_flag)
		info("%s: %s", plugin_type,  __func__);

	slurm_mutex_lock(&bb_state.term_mutex);
	bb_state.term_flag = true;
	pthread_cond_signal(&bb_state.term_cond);
	slurm_mutex_unlock(&bb_state.term_mutex);

	if (bb_state.bb_thread) {
		slurm_mutex_unlock(&bb_state.bb_mutex);
		pthread_join(bb_state.bb_thread, NULL);
		slurm_mutex_lock(&bb_state.bb_mutex);
		bb_state.bb_thread = 0;
	}
	bb_clear_config(&bb_state.bb_config, true);
	bb_clear_cache(&bb_state);
	xfree(state_save_loc);
	slurm_mutex_unlock(&bb_state.bb_mutex);

	return SLURM_SUCCESS;
}

/* Identify and purge any vestigial buffers (i.e. we have a job buffer, but
 * the matching job is either gone or completed) */
static void _purge_vestigial_bufs(void)
{
	bb_alloc_t *bb_alloc = NULL;
	int i;

	for (i = 0; i < BB_HASH_SIZE; i++) {
		bb_alloc = bb_state.bb_ahash[i];
		while (bb_alloc) {
			if (bb_alloc->job_id &&
			    !find_job_record(bb_alloc->job_id)) {
				info("%s: Purging vestigial buffer for job %u",
				     plugin_type, bb_alloc->job_id);
				_queue_teardown(bb_alloc->job_id,
						bb_alloc->user_id, false);
			}
			bb_alloc = bb_alloc->next;
		}
	}
}

/*
 * Return the total burst buffer size in MB
 */
extern uint64_t bb_p_get_system_size(void)
{
	uint64_t size = 0;

	slurm_mutex_lock(&bb_state.bb_mutex);
	size = bb_state.total_space / (1024 * 1024);	/* bytes to MB */
	slurm_mutex_unlock(&bb_state.bb_mutex);
	return size;
}

/*
 * Load the current burst buffer state (e.g. how much space is available now).
 * Run at the beginning of each scheduling cycle in order to recognize external
 * changes to the burst buffer state (e.g. capacity is added, removed, fails,
 * etc.)
 *
 * init_config IN - true if called as part of slurmctld initialization
 * Returns a SLURM errno.
 */
extern int bb_p_load_state(bool init_config)
{
	if (!init_config)
		return SLURM_SUCCESS;

	/* In practice the Cray APIs are too slow to run inline on each
	 * scheduling cycle. Do so on a periodic basis from _bb_agent(). */
	if (bb_state.bb_config.debug_flag)
		debug("%s: %s", plugin_type,  __func__);
	_load_state(init_config);	/* Has own locking */
	slurm_mutex_lock(&bb_state.bb_mutex);
	bb_set_tres_pos(&bb_state);
	_purge_vestigial_bufs();
	slurm_mutex_unlock(&bb_state.bb_mutex);

	_save_bb_state();	/* Has own locks excluding file write */

	return SLURM_SUCCESS;
}

/*
 * Note configuration may have changed. Handle changes in BurstBufferParameters.
 *
 * Returns a SLURM errno.
 */
extern int bb_p_reconfig(void)
{
	char *old_default_pool;
	int i;

	slurm_mutex_lock(&bb_state.bb_mutex);
	if (bb_state.bb_config.debug_flag)
		info("%s: %s", plugin_type,  __func__);
	old_default_pool = bb_state.bb_config.default_pool;
	bb_state.bb_config.default_pool = NULL;
	bb_load_config(&bb_state, (char *)plugin_type); /* Remove "const" */
	if (!bb_state.bb_config.default_pool)
		bb_state.bb_config.default_pool = old_default_pool;
	else
		xfree(old_default_pool);
	_test_config();
	slurm_mutex_unlock(&bb_state.bb_mutex);

	/* reconfig is the place we make sure the pointers are correct */
	for (i = 0; i < BB_HASH_SIZE; i++) {
		bb_alloc_t *bb_alloc = bb_state.bb_ahash[i];
		while (bb_alloc) {
			_set_assoc_mgr_ptrs(bb_alloc);
			bb_alloc = bb_alloc->next;
		}
	}

	return SLURM_SUCCESS;
}

/*
 * Pack current burst buffer state information for network transmission to
 * user (e.g. "scontrol show burst")
 *
 * Returns a SLURM errno.
 */
extern int bb_p_state_pack(uid_t uid, Buf buffer, uint16_t protocol_version)
{
	uint32_t rec_count = 0;

	slurm_mutex_lock(&bb_state.bb_mutex);
	packstr(bb_state.name, buffer);
	bb_pack_state(&bb_state, buffer, protocol_version);

	if (((bb_state.bb_config.flags & BB_FLAG_PRIVATE_DATA) == 0) ||
	    validate_operator(uid))
		uid = 0;	/* User can see all data */
	rec_count = bb_pack_bufs(uid, &bb_state, buffer, protocol_version);
	(void) bb_pack_usage(uid, &bb_state, buffer, protocol_version);
	if (bb_state.bb_config.debug_flag) {
		debug("%s: %s: record_count:%u",
		      plugin_type,  __func__, rec_count);
	}
	slurm_mutex_unlock(&bb_state.bb_mutex);

	return SLURM_SUCCESS;
}

/*
 * Preliminary validation of a job submit request with respect to burst buffer
 * options. Performed after setting default account + qos, but prior to
 * establishing job ID or creating script file.
 *
 * Returns a SLURM errno.
 */
extern int bb_p_job_validate(struct job_descriptor *job_desc,
			     uid_t submit_uid)
{
	uint64_t bb_size = 0;
	int i, rc;

	xassert(job_desc);
	xassert(job_desc->tres_req_cnt);

	rc = _parse_bb_opts(job_desc, &bb_size, submit_uid);
	if (rc != SLURM_SUCCESS)
		return rc;

	if ((job_desc->burst_buffer == NULL) ||
	    (job_desc->burst_buffer[0] == '\0'))
		return rc;

	if (job_desc->array_inx)	/* Job arrays not supported */
		return ESLURM_INVALID_ARRAY;

	if (bb_state.bb_config.debug_flag) {
		info("%s: %s: job_user_id:%u, submit_uid:%d",
		     plugin_type, __func__, job_desc->user_id, submit_uid);
		info("%s: burst_buffer:%s", __func__, job_desc->burst_buffer);
	}

	if (job_desc->user_id == 0) {
		info("%s: User root can not allocate burst buffers", __func__);
		return ESLURM_BURST_BUFFER_PERMISSION;
	}

	slurm_mutex_lock(&bb_state.bb_mutex);
	if (bb_state.bb_config.allow_users) {
		bool found_user = false;
		for (i = 0; bb_state.bb_config.allow_users[i]; i++) {
			if (job_desc->user_id ==
			    bb_state.bb_config.allow_users[i]) {
				found_user = true;
				break;
			}
		}
		if (!found_user) {
			rc = ESLURM_BURST_BUFFER_PERMISSION;
			goto fini;
		}
	}

	if (bb_state.bb_config.deny_users) {
		bool found_user = false;
		for (i = 0; bb_state.bb_config.deny_users[i]; i++) {
			if (job_desc->user_id ==
			    bb_state.bb_config.deny_users[i]) {
				found_user = true;
				break;
			}
		}
		if (found_user) {
			rc = ESLURM_BURST_BUFFER_PERMISSION;
			goto fini;
		}
	}

	if (bb_state.tres_pos >= 0)
		job_desc->tres_req_cnt[bb_state.tres_pos] =
						bb_size / (1024 * 1024);

fini:	slurm_mutex_unlock(&bb_state.bb_mutex);

	return rc;
}

/* Add key=value pairs from "resp_msg" to the job's environment */
static void _update_job_env(struct job_record *job_ptr, char *file_path)
{
	struct stat stat_buf;
	char *data_buf = NULL, *start, *sep;
	int path_fd, i, inx = 0, env_cnt = 0;
	ssize_t read_size;

	/* Read the DataWarp generated environment variable file */
	path_fd = open(file_path, 0);
	if (path_fd == -1) {
		error("%s: open error on file %s: %m", __func__, file_path);
		return;
	}
	fd_set_close_on_exec(path_fd);
	if (fstat(path_fd, &stat_buf) == -1) {
		error("%s: stat error on file %s: %m", __func__, file_path);
		stat_buf.st_size = 2048;
	} else if (stat_buf.st_size == 0)
		goto fini;
	data_buf = xmalloc(stat_buf.st_size + 1);
	while (inx < stat_buf.st_size) {
		read_size = read(path_fd, data_buf + inx, stat_buf.st_size);
		if (read_size > 0) {
			inx += read_size;
		} else if (read_size == 0) {	/* EOF */
			break;
		} else if (read_size < 0) {	/* error */
			if ((errno == EAGAIN) || (errno == EINTR))
				continue;
			error("%s: read error on file %s: %m", __func__,
			      file_path);
			break;
		}
	}
	if (bb_state.bb_config.debug_flag)
		info("%s: %s", __func__, data_buf);

	/* Get count of environment variables in the file */
	env_cnt = 0;
	if (data_buf) {
		for (i = 0; data_buf[i]; i++) {
			if (data_buf[i] == '=')
				env_cnt++;
		}
	}

	/* Add to supplemental environment variables (in job record) */
	if (env_cnt) {
		job_ptr->details->env_sup =
			xrealloc(job_ptr->details->env_sup,
				 sizeof(char *) *
				 (job_ptr->details->env_cnt + env_cnt));
		start = data_buf;
		for (i = 0; (i < env_cnt) && start[0]; i++) {
			sep = strchr(start, '\n');
			if (sep)
				sep[0] = '\0';
			job_ptr->details->env_sup[job_ptr->details->env_cnt++] =
				xstrdup(start);
			if (sep)
				start = sep + 1;
			else
				break;
		}
	}

fini:	xfree(data_buf);
	close(path_fd);
}

/* Return true if #DW options (excludes #BB options) */
static bool _have_dw_cmd_opts(bb_job_t *bb_job)
{
	int i;
	bb_buf_t *bb_buf;

	xassert(bb_job);
	if (bb_job->total_size)
		return true;

	for (i = 0, bb_buf = bb_job->buf_ptr; i < bb_job->buf_cnt;
	     i++, bb_buf++) {
		if (!bb_buf->create && !bb_buf->destroy)
			return true;
	}

	return false;
}

/*
 * Secondary validation of a job submit request with respect to burst buffer
 * options. Performed after establishing job ID and creating script file.
 *
 * NOTE: We run several DW APIs at job submit time so that we can notify the
 * user immediately if there is some error, although that can be a relatively
 * slow operation. We have a timeout of 3 seconds on the DW APIs here and log
 * any times over 0.2 seconds.
 *
 * NOTE: We do this work inline so the user can be notified immediately if
 * there is some problem with their script.
 *
 * Returns a SLURM errno.
 */
extern int bb_p_job_validate2(struct job_record *job_ptr, char **err_msg)
{
	char *hash_dir = NULL, *job_dir = NULL, *script_file = NULL;
	char *path_file = NULL, *resp_msg = NULL, **script_argv;
	char *dw_cli_path;
	int hash_inx, rc = SLURM_SUCCESS, status = 0;
	char jobid_buf[32];
	bb_job_t *bb_job;
	uint32_t timeout;
	DEF_TIMERS;

	if ((job_ptr->burst_buffer == NULL) ||
	    (job_ptr->burst_buffer[0] == '\0'))
		return rc;

	if (job_ptr->array_recs) {
		if (err_msg) {
			xfree(*err_msg);
			xstrfmtcat(*err_msg,
				   "%s: Burst buffers not currently "
				   "supported for job arrays",
				   plugin_type);
		}
		return ESLURM_INVALID_BURST_BUFFER_REQUEST;
	}

	/* Initialization */
	slurm_mutex_lock(&bb_state.bb_mutex);
	bb_job = _get_bb_job(job_ptr);
	if (bb_job == NULL) {
		slurm_mutex_unlock(&bb_state.bb_mutex);
		return rc;
	}

	if (!_have_dw_cmd_opts(bb_job)) {
		slurm_mutex_unlock(&bb_state.bb_mutex);
		return rc;
	}

	if (bb_state.bb_config.debug_flag) {
		info("%s: %s: %s", plugin_type, __func__,
		     jobid2fmt(job_ptr, jobid_buf, sizeof(jobid_buf)));
	}
	if (bb_state.bb_config.validate_timeout)
		timeout = bb_state.bb_config.validate_timeout * 1000;
	else
		timeout = DEFAULT_VALIDATE_TIMEOUT * 1000;
	dw_cli_path = xstrdup(bb_state.bb_config.get_sys_state);
	slurm_mutex_unlock(&bb_state.bb_mutex);

	hash_inx = job_ptr->job_id % 10;
	xstrfmtcat(hash_dir, "%s/hash.%d", state_save_loc, hash_inx);
	(void) mkdir(hash_dir, 0700);
	xstrfmtcat(job_dir, "%s/job.%u", hash_dir, job_ptr->job_id);
	(void) mkdir(job_dir, 0700);
	xstrfmtcat(script_file, "%s/script", job_dir);
	xstrfmtcat(path_file, "%s/pathfile", job_dir);
	if (job_ptr->batch_flag == 0)
		rc = _build_bb_script(job_ptr, script_file);

	/* Run "job_process" function, validates user script */
	script_argv = xmalloc(sizeof(char *) * 10);	/* NULL terminated */
	script_argv[0] = xstrdup("dw_wlm_cli");
	script_argv[1] = xstrdup("--function");
	script_argv[2] = xstrdup("job_process");
	script_argv[3] = xstrdup("--job");
	xstrfmtcat(script_argv[4], "%s", script_file);
	START_TIMER;
	resp_msg = bb_run_script("job_process",
				 bb_state.bb_config.get_sys_state,
				 script_argv, timeout, &status);
	END_TIMER;
	if ((DELTA_TIMER > 200000) ||	/* 0.2 secs */
	    bb_state.bb_config.debug_flag)
		info("%s: job_process ran for %s", __func__, TIME_STR);
	_log_script_argv(script_argv, resp_msg);
	if (!WIFEXITED(status) || (WEXITSTATUS(status) != 0)) {
		error("%s: job_process for job %u status:%u response:%s",
		      __func__, job_ptr->job_id, status, resp_msg);
		if (err_msg) {
			xfree(*err_msg);
			xstrfmtcat(*err_msg, "%s: %s", plugin_type, resp_msg);
		}
		rc = ESLURM_INVALID_BURST_BUFFER_REQUEST;
	}
	xfree(resp_msg);
	_free_script_argv(script_argv);

	/* Run "paths" function, get DataWarp environment variables */
	script_argv = xmalloc(sizeof(char *) * 10);	/* NULL terminated */
	script_argv[0] = xstrdup("dw_wlm_cli");
	script_argv[1] = xstrdup("--function");
	script_argv[2] = xstrdup("paths");
	script_argv[3] = xstrdup("--job");
	xstrfmtcat(script_argv[4], "%s", script_file);
	script_argv[5] = xstrdup("--token");
	xstrfmtcat(script_argv[6], "%u", job_ptr->job_id);
	script_argv[7] = xstrdup("--pathfile");
	script_argv[8] = xstrdup(path_file);
	START_TIMER;
	resp_msg = bb_run_script("paths",
				 bb_state.bb_config.get_sys_state,
				 script_argv, timeout, &status);
	END_TIMER;
	if ((DELTA_TIMER > 200000) ||	/* 0.2 secs */
	    bb_state.bb_config.debug_flag)
		info("%s: paths ran for %s", __func__, TIME_STR);
	_log_script_argv(script_argv, resp_msg);
#if 1
	//FIXME: Cray API returning valid response, but exit 1 in some cases
	if ((!WIFEXITED(status) || (WEXITSTATUS(status) != 0)) &&
	    (resp_msg && !xstrncmp(resp_msg, "job_file_valid True", 19))) {
		error("%s: paths for job %u status:%u response:%s",
		      __func__, job_ptr->job_id, status, resp_msg);
		_update_job_env(job_ptr, path_file);
	} else
#endif
	if (!WIFEXITED(status) || (WEXITSTATUS(status) != 0)) {
		error("%s: paths for job %u status:%u response:%s",
		      __func__, job_ptr->job_id, status, resp_msg);
		if (err_msg) {
			xfree(*err_msg);
			xstrfmtcat(*err_msg, "%s: %s", plugin_type, resp_msg);
		}
		rc = ESLURM_INVALID_BURST_BUFFER_REQUEST;
	} else {
		_update_job_env(job_ptr, path_file);
	}
	xfree(resp_msg);
	_free_script_argv(script_argv);
	xfree(path_file);

	/* Clean-up */
	if (rc != SLURM_SUCCESS) {
		slurm_mutex_lock(&bb_state.bb_mutex);
		bb_job_del(&bb_state, job_ptr->job_id);
		slurm_mutex_unlock(&bb_state.bb_mutex);
	}

	xfree(hash_dir);
	xfree(job_dir);
	xfree(script_file);
	xfree(dw_cli_path);

	return rc;
}

/*
 * Fill in the tres_cnt (in MB) based off the job record
 * NOTE: Based upon job-specific burst buffers, excludes persistent buffers
 * IN job_ptr - job record
 * IN/OUT tres_cnt - fill in this already allocated array with tres_cnts
 * IN locked - if the assoc_mgr tres read locked is locked or not
 */
extern void bb_p_job_set_tres_cnt(struct job_record *job_ptr,
				  uint64_t *tres_cnt,
				  bool locked)
{
	bb_job_t *bb_job;

	if (!tres_cnt) {
		error("%s: No tres_cnt given when looking at job %u",
		      __func__, job_ptr->job_id);
	}

<<<<<<< HEAD
	slurm_mutex_lock(&bb_state.bb_mutex);
=======
	if (bb_state.tres_pos < 0) {
		/* BB not defined in AccountingStorageTRES */
		return;
	}

	pthread_mutex_lock(&bb_state.bb_mutex);
>>>>>>> 5708037d
	if ((bb_job = _get_bb_job(job_ptr))) {
		tres_cnt[bb_state.tres_pos] =
			bb_job->total_size / (1024 * 1024);
	}
	slurm_mutex_unlock(&bb_state.bb_mutex);
}

/*
 * For a given job, return our best guess if when it might be able to start
 */
extern time_t bb_p_job_get_est_start(struct job_record *job_ptr)
{
	time_t est_start = time(NULL);
	bb_job_t *bb_job;
	char jobid_buf[32];
	int rc;

	if ((job_ptr->burst_buffer == NULL) ||
	    (job_ptr->burst_buffer[0] == '\0'))
		return est_start;

	if (job_ptr->array_recs && (job_ptr->array_task_id == NO_VAL))
		return est_start;

	slurm_mutex_lock(&bb_state.bb_mutex);
	if ((bb_job = _get_bb_job(job_ptr)) == NULL) {
		slurm_mutex_unlock(&bb_state.bb_mutex);
		return est_start;
	}

	if (bb_state.bb_config.debug_flag) {
		info("%s: %s: %s",
		     plugin_type, __func__,
		     jobid2fmt(job_ptr, jobid_buf, sizeof(jobid_buf)));
	}

	if ((bb_job->persist_add == 0) && (bb_job->swap_size == 0) &&
	    (bb_job->total_size == 0)) {
		/* Only deleting or using persistent buffers */
		if (!_test_persistent_use_ready(bb_job, job_ptr))
			est_start += 60 * 60;	/* one hour, guess... */
	} else if (bb_job->state == BB_STATE_PENDING) {
		rc = _test_size_limit(job_ptr, bb_job);
		if (rc == 0) {		/* Could start now */
			;
		} else if (rc == 1) {	/* Exceeds configured limits */
			est_start += 365 * 24 * 60 * 60;
		} else {		/* No space currently available */
			est_start = MAX(est_start, bb_state.next_end_time);
		}
	} else {	/* Allocation or staging in progress */
		est_start++;
	}
	slurm_mutex_unlock(&bb_state.bb_mutex);

	return est_start;
}

/*
 * Attempt to allocate resources and begin file staging for pending jobs.
 */
extern int bb_p_job_try_stage_in(List job_queue)
{
	bb_job_queue_rec_t *job_rec;
	List job_candidates;
	ListIterator job_iter;
	struct job_record *job_ptr;
	bb_job_t *bb_job;
	int rc;

	slurm_mutex_lock(&bb_state.bb_mutex);
	if (bb_state.bb_config.debug_flag)
		info("%s: %s", plugin_type,  __func__);

	/* Identify candidates to be allocated burst buffers */
	job_candidates = list_create(_job_queue_del);
	job_iter = list_iterator_create(job_queue);
	while ((job_ptr = list_next(job_iter))) {
		if (!IS_JOB_PENDING(job_ptr) ||
		    (job_ptr->start_time == 0) ||
		    (job_ptr->burst_buffer == NULL) ||
		    (job_ptr->burst_buffer[0] == '\0'))
			continue;
		if (job_ptr->array_recs && (job_ptr->array_task_id == NO_VAL))
			continue;
		bb_job = _get_bb_job(job_ptr);
		if (bb_job == NULL)
			continue;
		if (bb_job->state == BB_STATE_COMPLETE)
			bb_job->state = BB_STATE_PENDING;     /* job requeued */
		else if (bb_job->state >= BB_STATE_POST_RUN)
			continue;	/* Requeued job still staging out */
		job_rec = xmalloc(sizeof(bb_job_queue_rec_t));
		job_rec->job_ptr = job_ptr;
		job_rec->bb_job = bb_job;
		list_push(job_candidates, job_rec);
	}
	list_iterator_destroy(job_iter);

	/* Sort in order of expected start time */
	list_sort(job_candidates, bb_job_queue_sort);

	bb_set_use_time(&bb_state);
	job_iter = list_iterator_create(job_candidates);
	while ((job_rec = list_next(job_iter))) {
		job_ptr = job_rec->job_ptr;
		bb_job = job_rec->bb_job;
		if (bb_job->state >= BB_STATE_STAGING_IN)
			continue;	/* Job was already allocated a buffer */

		rc = _test_size_limit(job_ptr, bb_job);
		if (rc == 0)		/* Could start now */
			(void) _alloc_job_bb(job_ptr, bb_job, true);
		else if (rc == 1)	/* Exceeds configured limits */
			continue;
		else			/* No space currently available */
			break;
	}
	list_iterator_destroy(job_iter);
	slurm_mutex_unlock(&bb_state.bb_mutex);
	FREE_NULL_LIST(job_candidates);

	return SLURM_SUCCESS;
}

/*
 * Determine if a job's burst buffer stage-in is complete
 * job_ptr IN - Job to test
 * test_only IN - If false, then attempt to allocate burst buffer if possible
 *
 * RET: 0 - stage-in is underway
 *      1 - stage-in complete
 *     -1 - stage-in not started or burst buffer in some unexpected state
 */
extern int bb_p_job_test_stage_in(struct job_record *job_ptr, bool test_only)
{
	bb_job_t *bb_job;
	int rc = 1;
	char jobid_buf[32];

	if ((job_ptr->burst_buffer == NULL) ||
	    (job_ptr->burst_buffer[0] == '\0'))
		return 1;

	if (job_ptr->array_recs && (job_ptr->array_task_id == NO_VAL))
		return -1;

	slurm_mutex_lock(&bb_state.bb_mutex);
	if (bb_state.bb_config.debug_flag) {
		info("%s: %s: %s test_only:%d",
		     plugin_type, __func__,
		     jobid2fmt(job_ptr, jobid_buf, sizeof(jobid_buf)),
		     (int) test_only);
	}
	bb_job = _get_bb_job(job_ptr);
	if (bb_job && (bb_job->state == BB_STATE_COMPLETE))
		bb_job->state = BB_STATE_PENDING;	/* job requeued */
	if (bb_job == NULL) {
		rc = -1;
	} else if (bb_job->state < BB_STATE_STAGING_IN) {
		/* Job buffer not allocated, create now if space available */
		rc = -1;
		if ((test_only == false) &&
		    (_test_size_limit(job_ptr, bb_job) == 0) &&
		    (_alloc_job_bb(job_ptr, bb_job, false) == SLURM_SUCCESS)) {
			rc = 0;	/* Setup/stage-in in progress */
		}
	} else if (bb_job->state == BB_STATE_STAGING_IN) {
		rc = 0;
	} else if (bb_job->state == BB_STATE_STAGED_IN) {
		rc = 1;
	} else {
		rc = -1;	/* Requeued job still staging out */
	}

	slurm_mutex_unlock(&bb_state.bb_mutex);

	return rc;
}

/* Attempt to claim burst buffer resources.
 * At this time, bb_g_job_test_stage_in() should have been run sucessfully AND
 * the compute nodes selected for the job.
 *
 * Returns a SLURM errno.
 */
extern int bb_p_job_begin(struct job_record *job_ptr)
{
	char  *client_nodes_file_nid = NULL;
	pre_run_args_t *pre_run_args;
	char **pre_run_argv = NULL;
	char *job_dir = NULL;
	int hash_inx, rc = SLURM_SUCCESS;
	bb_job_t *bb_job;
	char jobid_buf[64];
	pthread_attr_t pre_run_attr;
	pthread_t pre_run_tid = 0;

	if ((job_ptr->burst_buffer == NULL) ||
	    (job_ptr->burst_buffer[0] == '\0'))
		return SLURM_SUCCESS;

	if (!job_ptr->job_resrcs || !job_ptr->job_resrcs->nodes) {
		error("%s: %s lacks node allocation", __func__,
		      jobid2fmt(job_ptr, jobid_buf, sizeof(jobid_buf)));
		return SLURM_ERROR;
	}

	slurm_mutex_lock(&bb_state.bb_mutex);
	if (bb_state.bb_config.debug_flag) {
		info("%s: %s: %s",
		     plugin_type, __func__,
		     jobid2fmt(job_ptr, jobid_buf, sizeof(jobid_buf)));
	}
	bb_job = _get_bb_job(job_ptr);
	if (!bb_job) {
		error("%s: %s: no job record buffer for job %u",
		      plugin_type, __func__, job_ptr->job_id);
		xfree(job_ptr->state_desc);
		job_ptr->state_desc =
			xstrdup("Could not find burst buffer record");
		job_ptr->state_reason = FAIL_BURST_BUFFER_OP;
		_queue_teardown(job_ptr->job_id, job_ptr->user_id, true);
		slurm_mutex_unlock(&bb_state.bb_mutex);
		return SLURM_ERROR;
	}

	/* Confirm that persistent burst buffers work has been completed */
	if ((_create_bufs(job_ptr, bb_job, true) > 0)) {
		xfree(job_ptr->state_desc);
		job_ptr->state_desc =
			xstrdup("Error managing persistent burst buffers");
		job_ptr->state_reason = FAIL_BURST_BUFFER_OP;
		_queue_teardown(job_ptr->job_id, job_ptr->user_id, true);
		slurm_mutex_unlock(&bb_state.bb_mutex);
		return SLURM_ERROR;
	}

	hash_inx = job_ptr->job_id % 10;
	xstrfmtcat(job_dir, "%s/hash.%d/job.%u", state_save_loc, hash_inx,
		   job_ptr->job_id);
	xstrfmtcat(client_nodes_file_nid, "%s/client_nids", job_dir);
	bb_job->state = BB_STATE_RUNNING;
	slurm_mutex_unlock(&bb_state.bb_mutex);

	if (_write_nid_file(client_nodes_file_nid, job_ptr->job_resrcs->nodes,
			    job_ptr->job_id)) {
		xfree(client_nodes_file_nid);
	}

	pre_run_argv = xmalloc(sizeof(char *) * 10);
	pre_run_argv[0] = xstrdup("dw_wlm_cli");
	pre_run_argv[1] = xstrdup("--function");
	pre_run_argv[2] = xstrdup("pre_run");
	pre_run_argv[3] = xstrdup("--token");
	xstrfmtcat(pre_run_argv[4], "%u", job_ptr->job_id);
	pre_run_argv[5] = xstrdup("--job");
	xstrfmtcat(pre_run_argv[6], "%s/script", job_dir);
	if (client_nodes_file_nid) {
#if defined(HAVE_NATIVE_CRAY)
		pre_run_argv[7] = xstrdup("--nidlistfile");
#else
		pre_run_argv[7] = xstrdup("--nodehostnamefile");
#endif
		pre_run_argv[8] = xstrdup(client_nodes_file_nid);
	}
	pre_run_args = xmalloc(sizeof(pre_run_args_t));
	pre_run_args->args    = pre_run_argv;
	pre_run_args->job_id  = job_ptr->job_id;
	pre_run_args->timeout = bb_state.bb_config.other_timeout;
	pre_run_args->user_id = job_ptr->user_id;
	if (job_ptr->details)	/* Prevent launch until "pre_run" completes */
		job_ptr->details->prolog_running++;

	slurm_attr_init(&pre_run_attr);
	if (pthread_attr_setdetachstate(&pre_run_attr, PTHREAD_CREATE_DETACHED))
		error("pthread_attr_setdetachstate error %m");
	while (pthread_create(&pre_run_tid, &pre_run_attr, _start_pre_run,
			      pre_run_args)) {
		if (errno != EAGAIN) {
			error("%s: pthread_create: %m", __func__);
			_start_pre_run(pre_run_argv);	/* Do in-line */
			break;
		}
		usleep(100000);
	}
	slurm_attr_destroy(&pre_run_attr);

	xfree(job_dir);
	xfree(client_nodes_file_nid);
	return rc;
}

/* Kill job from CONFIGURING state */
static void _kill_job(struct job_record *job_ptr)
{
	last_job_update = time(NULL);
	job_ptr->end_time = last_job_update;
	job_ptr->job_state = JOB_PENDING | JOB_COMPLETING;
	job_ptr->priority = 0;	/* Hold job */
	build_cg_bitmap(job_ptr);
	job_ptr->exit_code = 1;
	job_ptr->state_reason = WAIT_HELD;
	xfree(job_ptr->state_desc);
	job_ptr->state_desc = xstrdup("Burst buffer pre_run error");
	job_completion_logger(job_ptr, false);
	deallocate_nodes(job_ptr, false, false, false);
}

static void *_start_pre_run(void *x)
{
	/* Locks: write job */
	slurmctld_lock_t job_write_lock = {
		NO_LOCK, WRITE_LOCK, NO_LOCK, NO_LOCK };
	pre_run_args_t *pre_run_args = (pre_run_args_t *) x;
	char *resp_msg = NULL;
	char jobid_buf[64];
	bb_job_t *bb_job;
	int status = 0;
	struct job_record *job_ptr;
	bool run_kill_job = false;
	uint32_t timeout;
	DEF_TIMERS;

	if (pre_run_args->timeout)
		timeout = pre_run_args->timeout * 1000;
	else
		timeout = DEFAULT_OTHER_TIMEOUT * 1000;

	START_TIMER;
	resp_msg = bb_run_script("dws_pre_run",
				 bb_state.bb_config.get_sys_state,
				 pre_run_args->args, timeout, &status);
	END_TIMER;

	lock_slurmctld(job_write_lock);
	slurm_mutex_lock(&bb_state.bb_mutex);
	job_ptr = find_job_record(pre_run_args->job_id);
	if (job_ptr) {
		jobid2fmt(job_ptr, jobid_buf, sizeof(jobid_buf));
	} else {
		error("%s: Could not find job record for job %u", __func__,
		      pre_run_args->job_id);
		snprintf(jobid_buf, sizeof(jobid_buf), "%u",
			 pre_run_args->job_id);
	}
	if ((DELTA_TIMER > 500000) ||	/* 0.5 secs */
	    bb_state.bb_config.debug_flag) {
		info("%s: dws_pre_run for %s ran for %s", __func__,
		     jobid_buf, TIME_STR);
	}
	_log_script_argv(pre_run_args->args, resp_msg);
	if (!WIFEXITED(status) || (WEXITSTATUS(status) != 0)) {
		error("%s: dws_pre_run for %s status:%u response:%s", __func__,
		      jobid_buf, status, resp_msg);
		if (job_ptr) {
			run_kill_job = true;
			bb_job = _get_bb_job(job_ptr);
			if (bb_job)
				bb_job->state = BB_STATE_TEARDOWN;
		}
		_queue_teardown(pre_run_args->job_id, pre_run_args->user_id,
				true);
	} else {
		prolog_running_decr(job_ptr);
	}
	slurm_mutex_unlock(&bb_state.bb_mutex);
	if (run_kill_job)
		_kill_job(job_ptr);
	unlock_slurmctld(job_write_lock);

	xfree(resp_msg);
	_free_script_argv(pre_run_args->args);
	xfree(pre_run_args);
	return NULL;
}

/*
 * Trigger a job's burst buffer stage-out to begin
 *
 * Returns a SLURM errno.
 */
extern int bb_p_job_start_stage_out(struct job_record *job_ptr)
{
	bb_job_t *bb_job;
	char jobid_buf[32];

	if ((job_ptr->burst_buffer == NULL) ||
	    (job_ptr->burst_buffer[0] == '\0'))
		return SLURM_SUCCESS;

	slurm_mutex_lock(&bb_state.bb_mutex);
	if (bb_state.bb_config.debug_flag) {
		info("%s: %s: %s", plugin_type, __func__,
		     jobid2fmt(job_ptr, jobid_buf, sizeof(jobid_buf)));
	}
	bb_job = _get_bb_job(job_ptr);
	if (!bb_job) {
		/* No job buffers. Assuming use of persistent buffers only */
		verbose("%s: %s bb job record not found", __func__,
			jobid2fmt(job_ptr, jobid_buf, sizeof(jobid_buf)));
	} else if (bb_job->state < BB_STATE_POST_RUN) {
		bb_job->state = BB_STATE_POST_RUN;
		_queue_stage_out(bb_job);
	}
	slurm_mutex_unlock(&bb_state.bb_mutex);

	return SLURM_SUCCESS;
}

/*
 * Determine if a job's burst buffer post_run operation is complete
 *
 * RET: 0 - post_run is underway
 *      1 - post_run complete
 *     -1 - fatal error
 */
extern int bb_p_job_test_post_run(struct job_record *job_ptr)
{
	bb_job_t *bb_job;
	int rc = -1;
	char jobid_buf[32];

	if ((job_ptr->burst_buffer == NULL) ||
	    (job_ptr->burst_buffer[0] == '\0'))
		return 1;

	slurm_mutex_lock(&bb_state.bb_mutex);
	if (bb_state.bb_config.debug_flag) {
		info("%s: %s: %s", plugin_type, __func__,
		     jobid2fmt(job_ptr, jobid_buf, sizeof(jobid_buf)));
	}
	bb_job = bb_job_find(&bb_state, job_ptr->job_id);
	if (!bb_job) {
		/* No job buffers. Assuming use of persistent buffers only */
		verbose("%s: %s bb job record not found", __func__,
			jobid2fmt(job_ptr, jobid_buf, sizeof(jobid_buf)));
		rc =  1;
	} else {
		if (bb_job->state < BB_STATE_POST_RUN) {
			rc = -1;
		} else if (bb_job->state > BB_STATE_POST_RUN) {
			rc =  1;
		} else {
			rc =  0;
		}
	}
	slurm_mutex_unlock(&bb_state.bb_mutex);

	return rc;
}

/*
 * Determine if a job's burst buffer stage-out is complete
 *
 * RET: 0 - stage-out is underway
 *      1 - stage-out complete
 *     -1 - fatal error
 */
extern int bb_p_job_test_stage_out(struct job_record *job_ptr)
{
	bb_job_t *bb_job;
	int rc = -1;
	char jobid_buf[32];

	if ((job_ptr->burst_buffer == NULL) ||
	    (job_ptr->burst_buffer[0] == '\0'))
		return 1;

	slurm_mutex_lock(&bb_state.bb_mutex);
	if (bb_state.bb_config.debug_flag) {
		info("%s: %s: %s", plugin_type, __func__,
		     jobid2fmt(job_ptr, jobid_buf, sizeof(jobid_buf)));
	}
	bb_job = bb_job_find(&bb_state, job_ptr->job_id);
	if (!bb_job) {
		/* No job buffers. Assuming use of persistent buffers only */
		verbose("%s: %s bb job record not found", __func__,
			jobid2fmt(job_ptr, jobid_buf, sizeof(jobid_buf)));
		rc =  1;
	} else {
		if (bb_job->state < BB_STATE_POST_RUN) {
			rc = -1;
		} else if (bb_job->state > BB_STATE_STAGING_OUT) {
			rc =  1;
		} else {
			rc =  0;
		}
	}
	slurm_mutex_unlock(&bb_state.bb_mutex);

	return rc;
}

/*
 * Terminate any file staging and completely release burst buffer resources
 *
 * Returns a SLURM errno.
 */
extern int bb_p_job_cancel(struct job_record *job_ptr)
{
	bb_job_t *bb_job;
	bb_alloc_t *bb_alloc;
	char jobid_buf[32];

	slurm_mutex_lock(&bb_state.bb_mutex);
	if (bb_state.bb_config.debug_flag) {
		info("%s: %s: %s", plugin_type, __func__,
		     jobid2fmt(job_ptr, jobid_buf, sizeof(jobid_buf)));
	}

	bb_job = _get_bb_job(job_ptr);
	if (!bb_job) {
		/* Nothing ever allocated, nothing to clean up */
	} else if (bb_job->state == BB_STATE_PENDING) {
		bb_job->state = BB_STATE_COMPLETE;  /* Nothing to clean up */
	} else {
		/* Note: Persistent burst buffer actions already completed
		 * for the job are not reversed */
		bb_job->state = BB_STATE_TEARDOWN;
		bb_alloc = bb_find_alloc_rec(&bb_state, job_ptr);
		if (bb_alloc) {
			bb_alloc->state = BB_STATE_TEARDOWN;
			bb_alloc->state_time = time(NULL);
			bb_state.last_update_time = time(NULL);

		}
		_queue_teardown(job_ptr->job_id, job_ptr->user_id, true);
	}
	slurm_mutex_unlock(&bb_state.bb_mutex);

	return SLURM_SUCCESS;
}

static void _free_create_args(create_buf_data_t *create_args)
{
	if (create_args) {
		xfree(create_args->access);
		xfree(create_args->job_script);
		xfree(create_args->name);
		xfree(create_args->pool);
		xfree(create_args->type);
		xfree(create_args);
	}
}

/* Create/destroy persistent burst buffers
 * job_ptr IN - job to operate upon
 * bb_job IN - job's burst buffer data
 * job_ready IN - if true, job is ready to run now, if false then do not
 *                delete persistent buffers
 * Returns count of buffer create/destroy requests which are pending */
static int _create_bufs(struct job_record *job_ptr, bb_job_t *bb_job,
			bool job_ready)
{
	pthread_attr_t create_attr;
	pthread_t create_tid = 0;
	create_buf_data_t *create_args;
	bb_buf_t *buf_ptr;
	bb_alloc_t *bb_alloc;
	int i, hash_inx, rc = 0;

	xassert(bb_job);
	for (i = 0, buf_ptr = bb_job->buf_ptr; i < bb_job->buf_cnt;
	     i++, buf_ptr++) {
		if ((buf_ptr->state == BB_STATE_ALLOCATING) ||
		    (buf_ptr->state == BB_STATE_DELETING)) {
			rc++;
		} else if (buf_ptr->state != BB_STATE_PENDING) {
			;	/* Nothing to do */
		} else if (buf_ptr->create) {	/* Create the buffer */
			bb_alloc = bb_find_name_rec(buf_ptr->name,
						    job_ptr->user_id,
						    &bb_state);
			if (bb_alloc) {
				info("Attempt by job %u to create duplicate "
				     "persistent burst buffer named %s",
				     job_ptr->job_id, buf_ptr->name);
				buf_ptr->create = false; /* Creation complete */
				if (bb_job->persist_add >= bb_alloc->size) {
					bb_job->persist_add -= bb_alloc->size;
				} else {
					error("%s: Persistent buffer size "
					      "underflow for job %u",
					      __func__, job_ptr->job_id);
					bb_job->persist_add = 0;
				}
				continue;
			}
			rc++;
			if (!buf_ptr->pool) {
				buf_ptr->pool =
					xstrdup(bb_state.bb_config.default_pool);
			}
			bb_limit_add(job_ptr->user_id, buf_ptr->size,
				     buf_ptr->pool, &bb_state);
			bb_job->state = BB_STATE_ALLOCATING;
			buf_ptr->state = BB_STATE_ALLOCATING;
			create_args = xmalloc(sizeof(create_buf_data_t));
			create_args->access = xstrdup(buf_ptr->access);
			create_args->job_id = job_ptr->job_id;
			create_args->name = xstrdup(buf_ptr->name);
			create_args->pool = xstrdup(buf_ptr->pool);
			create_args->size = buf_ptr->size;
			create_args->type = xstrdup(buf_ptr->type);
			create_args->user_id = job_ptr->user_id;
			slurm_attr_init(&create_attr);
			if (pthread_attr_setdetachstate(
				    &create_attr, PTHREAD_CREATE_DETACHED))
				error("pthread_attr_setdetachstate error %m");
			while (pthread_create(&create_tid, &create_attr,
					      _create_persistent,
					      create_args)) {
				if (errno != EAGAIN) {
					error("%s: pthread_create: %m",
					      __func__);
					_create_persistent(create_args);
					break;
				}
				usleep(100000);
			}
			slurm_attr_destroy(&create_attr);
		} else if (buf_ptr->destroy && job_ready) {
			/* Delete the buffer */
			bb_alloc = bb_find_name_rec(buf_ptr->name,
						    job_ptr->user_id,
						    &bb_state);
			if (!bb_alloc) {
				/* Ignore request if named buffer not found */
				info("%s: destroy_persistent: No burst buffer "
				     "with name '%s' found for job %u",
				     plugin_type, buf_ptr->name,
				     job_ptr->job_id);
				continue;
			}
			rc++;
			if ((bb_alloc->user_id != job_ptr->user_id) &&
			    !validate_super_user(job_ptr->user_id)) {
				info("%s: destroy_persistent: Attempt by "
				     "user %u job %u to destroy buffer %s "
				     "owned by user %u",
				     plugin_type, job_ptr->user_id,
				     job_ptr->job_id, buf_ptr->name,
				     bb_alloc->user_id);
				job_ptr->state_reason = FAIL_BURST_BUFFER_OP;
				xstrfmtcat(job_ptr->state_desc,
					   "%s: Delete buffer %s permission "
					   "denied",
					   plugin_type, buf_ptr->name);
				job_ptr->priority = 0;  /* Hold job */
				continue;
			}

			bb_job->state = BB_STATE_DELETING;
			buf_ptr->state = BB_STATE_DELETING;
			create_args = xmalloc(sizeof(create_buf_data_t));
			create_args->hurry = buf_ptr->hurry;
			create_args->job_id = job_ptr->job_id;
			hash_inx = job_ptr->job_id % 10;
			xstrfmtcat(create_args->job_script,
				   "%s/hash.%d/job.%u/script",
				   state_save_loc, hash_inx, job_ptr->job_id);
			create_args->name = xstrdup(buf_ptr->name);
			create_args->user_id = job_ptr->user_id;
			slurm_attr_init(&create_attr);
			if (pthread_attr_setdetachstate(
				    &create_attr, PTHREAD_CREATE_DETACHED))
				error("pthread_attr_setdetachstate error %m");
			while (pthread_create(&create_tid, &create_attr,
					      _destroy_persistent,
					      create_args)) {
				if (errno != EAGAIN) {
					error("%s: pthread_create: %m",
					      __func__);
					_destroy_persistent(create_args);
					break;
				}
				usleep(100000);
			}
			slurm_attr_destroy(&create_attr);
		} else if (buf_ptr->destroy) {
			rc++;
		} else {
			/* Buffer used, not created or destroyed.
			 * Just check for existence */
			bb_alloc = bb_find_name_rec(buf_ptr->name,
						    job_ptr->user_id,
						    &bb_state);
			if (bb_alloc && (bb_alloc->state == BB_STATE_ALLOCATED))
				bb_job->state = BB_STATE_ALLOCATED;
			else
				rc++;
		}
	}

	return rc;
}

/* Test for the existence of persistent burst buffers to be used (but not
 * created) by this job. Return TRUE of they are all ready */
static bool _test_persistent_use_ready(bb_job_t *bb_job,
				       struct job_record *job_ptr)
{
	int i, not_ready_cnt = 0;
	bb_alloc_t *bb_alloc;
	bb_buf_t *buf_ptr;

	xassert(bb_job);
	for (i = 0, buf_ptr = bb_job->buf_ptr; i < bb_job->buf_cnt;
	     i++, buf_ptr++) {
		if (buf_ptr->create || buf_ptr->destroy)
			continue;
		bb_alloc = bb_find_name_rec(buf_ptr->name, job_ptr->user_id,
					    &bb_state);
		if (bb_alloc && (bb_alloc->state == BB_STATE_ALLOCATED)) {
			bb_job->state = BB_STATE_ALLOCATED;
		} else {
			not_ready_cnt++;
			break;
		}
	}
	if (not_ready_cnt != 0)
		return false;
	return true;
}

/* Reset data structures based upon a change in buffer state
 * IN user_id - User effected
 * IN job_id - Job effected
 * IN name - Buffer name
 * IN new_state - New buffer state
 * IN buf_size - Size of created burst buffer only, used to decrement remaining
 *               space requirement for the job
 */
static void _reset_buf_state(uint32_t user_id, uint32_t job_id, char *name,
			     int new_state, uint64_t buf_size)
{
	bb_buf_t *buf_ptr;
	bb_job_t *bb_job;
	int i, old_state;
	bool active_buf = false;

	bb_job = bb_job_find(&bb_state, job_id);
	if (!bb_job) {
		error("%s: Could not find job record for %u", __func__, job_id);
		return;
	}

	/* Update the buffer's state in job record */
	for (i = 0, buf_ptr = bb_job->buf_ptr; i < bb_job->buf_cnt;
	     i++, buf_ptr++) {
		if (xstrcmp(name, buf_ptr->name))
			continue;
		old_state = buf_ptr->state;
		buf_ptr->state = new_state;
		if ((old_state == BB_STATE_ALLOCATING) &&
		    (new_state == BB_STATE_PENDING)) {
			bb_limit_rem(user_id, buf_ptr->size, buf_ptr->pool,
				     &bb_state);
		}
		if ((old_state == BB_STATE_DELETING) &&
		    (new_state == BB_STATE_PENDING)) {
			bb_limit_rem(user_id, buf_ptr->size, buf_ptr->pool,
				     &bb_state);
		}
		if ((old_state == BB_STATE_ALLOCATING) &&
		    (new_state == BB_STATE_ALLOCATED)  &&
		    ((name[0] < '0') || (name[0] > '9'))) {
			buf_ptr->create = false;  /* Buffer creation complete */
			if (bb_job->persist_add >= buf_size) {
				bb_job->persist_add -= buf_size;
			} else {
				error("%s: Persistent buffer size underflow "
				      "for job %u",
				      __func__, job_id);
				bb_job->persist_add = 0;
			}
		}
		break;
	}

	for (i = 0, buf_ptr = bb_job->buf_ptr; i < bb_job->buf_cnt;
	     i++, buf_ptr++) {
		old_state = buf_ptr->state;
		if ((old_state == BB_STATE_PENDING)    ||
		    (old_state == BB_STATE_ALLOCATING) ||
		    (old_state == BB_STATE_DELETING)   ||
		    (old_state == BB_STATE_TEARDOWN))
			active_buf = true;
		break;
	}
	if (!active_buf) {
		if (bb_job->state == BB_STATE_ALLOCATING)
			bb_job->state = BB_STATE_ALLOCATED;
		else if (bb_job->state == BB_STATE_DELETING)
			bb_job->state = BB_STATE_DELETED;
		queue_job_scheduler();
	}
}

/* Create a persistent burst buffer based upon user specifications. */
static void *_create_persistent(void *x)
{
	slurmctld_lock_t job_write_lock =
		{ NO_LOCK, WRITE_LOCK, NO_LOCK, NO_LOCK };
	create_buf_data_t *create_args = (create_buf_data_t *) x;
	struct job_record *job_ptr;
	bb_alloc_t *bb_alloc;
	char **script_argv, *resp_msg;
	int i, status = 0;
	uint32_t timeout;
	DEF_TIMERS;

	script_argv = xmalloc(sizeof(char *) * 20);	/* NULL terminated */
	script_argv[0] = xstrdup("dw_wlm_cli");
	script_argv[1] = xstrdup("--function");
	script_argv[2] = xstrdup("create_persistent");
	script_argv[3] = xstrdup("-c");
	script_argv[4] = xstrdup("CLI");
	script_argv[5] = xstrdup("-t");		/* name */
	script_argv[6] = xstrdup(create_args->name);
	script_argv[7] = xstrdup("-u");		/* user iD */
	xstrfmtcat(script_argv[8], "%u", create_args->user_id);
	script_argv[9] = xstrdup("-C");		/* configuration */
	xstrfmtcat(script_argv[10], "%s:%"PRIu64"",
		   create_args->pool, create_args->size);
	slurm_mutex_lock(&bb_state.bb_mutex);
	if (bb_state.bb_config.other_timeout)
		timeout = bb_state.bb_config.other_timeout * 1000;
	else
		timeout = DEFAULT_OTHER_TIMEOUT * 1000;
	slurm_mutex_unlock(&bb_state.bb_mutex);
	i = 11;
	if (create_args->access) {
		script_argv[i++] = xstrdup("-a");
		script_argv[i++] = xstrdup(create_args->access);
	}
	if (create_args->type) {
		script_argv[i++] = xstrdup("-T");
		script_argv[i++] = xstrdup(create_args->type);
	}
	/* NOTE: There is an optional group ID parameter available and
	 * currently not used by Slurm */

	START_TIMER;
	resp_msg = bb_run_script("create_persistent",
				 bb_state.bb_config.get_sys_state,
				 script_argv, timeout, &status);
	_log_script_argv(script_argv, resp_msg);
	_free_script_argv(script_argv);
	END_TIMER;
	info("create_persistent of %s ran for %s",
	     create_args->name, TIME_STR);
	if (!WIFEXITED(status) || (WEXITSTATUS(status) != 0)) {
		error("%s: For JobID=%u Name=%s status:%u response:%s",
		      __func__, create_args->job_id, create_args->name,
		      status, resp_msg);
		lock_slurmctld(job_write_lock);
		job_ptr = find_job_record(create_args->job_id);
		if (!job_ptr) {
			error("%s: unable to find job record for job %u",
			      __func__, create_args->job_id);
		} else {
			job_ptr->state_reason = FAIL_BAD_CONSTRAINTS;
			job_ptr->priority = 0;
			xfree(job_ptr->state_desc);
			xstrfmtcat(job_ptr->state_desc, "%s: %s: %s",
				   plugin_type, __func__, resp_msg);
			resp_msg = NULL;
		}
		slurm_mutex_lock(&bb_state.bb_mutex);
		_reset_buf_state(create_args->user_id, create_args->job_id,
				 create_args->name, BB_STATE_PENDING, 0);
		bb_state.last_update_time = time(NULL);
		slurm_mutex_unlock(&bb_state.bb_mutex);
		unlock_slurmctld(job_write_lock);
	} else if (resp_msg && strstr(resp_msg, "created")) {
		assoc_mgr_lock_t assoc_locks =
			{ READ_LOCK, NO_LOCK, READ_LOCK, NO_LOCK,
			  NO_LOCK, NO_LOCK, NO_LOCK };
		lock_slurmctld(job_write_lock);
		job_ptr = find_job_record(create_args->job_id);
		if (!job_ptr) {
			error("%s: unable to find job record for job %u",
			      __func__, create_args->job_id);
		}
		slurm_mutex_lock(&bb_state.bb_mutex);
		_reset_buf_state(create_args->user_id, create_args->job_id,
				 create_args->name, BB_STATE_ALLOCATED,
				 create_args->size);
		bb_alloc = bb_alloc_name_rec(&bb_state, create_args->name,
					     create_args->user_id);
		bb_alloc->size = create_args->size;
		bb_alloc->pool = xstrdup(create_args->pool);
		assoc_mgr_lock(&assoc_locks);
		if (job_ptr) {
			bb_alloc->account   = xstrdup(job_ptr->account);
			if (job_ptr->assoc_ptr) {
				/* Only add the direct association id
				 * here, we don't need to keep track
				 * of the tree.
				 */
				slurmdb_assoc_rec_t *assoc = job_ptr->assoc_ptr;
				bb_alloc->assoc_ptr = assoc;
				xfree(bb_alloc->assocs);
				bb_alloc->assocs = xstrdup_printf(
					",%u,", assoc->id);
			}
			if (job_ptr->qos_ptr) {
				slurmdb_qos_rec_t *qos_ptr =
					(slurmdb_qos_rec_t *)job_ptr->qos_ptr;
				bb_alloc->qos_ptr = qos_ptr;
				bb_alloc->qos = xstrdup(qos_ptr->name);
			}

			if (job_ptr->part_ptr) {
				bb_alloc->partition =
					xstrdup(job_ptr->part_ptr->name);
			}
		}
		if (bb_state.bb_config.flags & BB_FLAG_EMULATE_CRAY) {
			bb_alloc->create_time = time(NULL);
			bb_alloc->id = ++last_persistent_id;
		} else {
			bb_sessions_t *sessions;
			int  num_sessions = 0;
			sessions = _bb_get_sessions(&num_sessions, &bb_state,
						    timeout);
			for (i = 0; i < num_sessions; i++) {
				if (xstrcmp(sessions[i].token,
					    create_args->name))
					continue;
				bb_alloc->create_time = sessions[i].created;
				bb_alloc->id = sessions[i].id;
				break;
			}
			_bb_free_sessions(sessions, num_sessions);
		}
		(void) bb_post_persist_create(job_ptr, bb_alloc, &bb_state);
		bb_state.last_update_time = time(NULL);
		assoc_mgr_unlock(&assoc_locks);
		slurm_mutex_unlock(&bb_state.bb_mutex);
		unlock_slurmctld(job_write_lock);
	}
	xfree(resp_msg);
	_free_create_args(create_args);
	return NULL;
}

/* Destroy a persistent burst buffer */
static void *_destroy_persistent(void *x)
{
	slurmctld_lock_t job_write_lock =
		{ NO_LOCK, WRITE_LOCK, NO_LOCK, NO_LOCK };
	create_buf_data_t *destroy_args = (create_buf_data_t *) x;
	struct job_record *job_ptr;
	bb_alloc_t *bb_alloc;
	char **script_argv, *resp_msg;
	int status = 0;
	uint32_t timeout;
	DEF_TIMERS;

	slurm_mutex_lock(&bb_state.bb_mutex);
	bb_alloc = bb_find_name_rec(destroy_args->name, destroy_args->user_id,
				    &bb_state);
	if (!bb_alloc) {
		info("%s: destroy_persistent: No burst buffer with name "
		     "'%s' found for job %u",
		     plugin_type, destroy_args->name, destroy_args->job_id);
	}
	if (bb_state.bb_config.other_timeout)
		timeout = bb_state.bb_config.other_timeout * 1000;
	else
		timeout = DEFAULT_OTHER_TIMEOUT * 1000;
	slurm_mutex_unlock(&bb_state.bb_mutex);

	script_argv = xmalloc(sizeof(char *) * 10);	/* NULL terminated */
	script_argv[0] = xstrdup("dw_wlm_cli");
	script_argv[1] = xstrdup("--function");
	script_argv[2] = xstrdup("teardown");
	script_argv[3] = xstrdup("--token");	/* name */
	script_argv[4] = xstrdup(destroy_args->name);
	script_argv[5] = xstrdup("--job");	/* script */
	script_argv[6] = xstrdup(destroy_args->job_script);
	if (destroy_args->hurry)
		script_argv[7] = xstrdup("--hurry");

	START_TIMER;
	resp_msg = bb_run_script("destroy_persistent",
				 bb_state.bb_config.get_sys_state,
				 script_argv, timeout, &status);
	_log_script_argv(script_argv, resp_msg);
	_free_script_argv(script_argv);
	END_TIMER;
	info("destroy_persistent of %s ran for %s",
	     destroy_args->name, TIME_STR);
	if (!WIFEXITED(status) || (WEXITSTATUS(status) != 0)) {
		error("%s: destroy_persistent for JobID=%u Name=%s "
		      "status:%u response:%s",
		      __func__, destroy_args->job_id, destroy_args->name,
		      status, resp_msg);
		lock_slurmctld(job_write_lock);
		job_ptr = find_job_record(destroy_args->job_id);
		if (!job_ptr) {
			error("%s: unable to find job record for job %u",
			      __func__, destroy_args->job_id);
		} else {
			job_ptr->state_reason = FAIL_BAD_CONSTRAINTS;
			xfree(job_ptr->state_desc);
			job_ptr->state_desc = resp_msg;
			resp_msg = NULL;
			xstrfmtcat(job_ptr->state_desc, "%s: %s: %s",
				   plugin_type, __func__, resp_msg);
		}
		slurm_mutex_lock(&bb_state.bb_mutex);
		_reset_buf_state(destroy_args->user_id, destroy_args->job_id,
				 destroy_args->name, BB_STATE_PENDING, 0);
		bb_state.last_update_time = time(NULL);
		slurm_mutex_unlock(&bb_state.bb_mutex);
		unlock_slurmctld(job_write_lock);
	} else {
		assoc_mgr_lock_t assoc_locks =
			{ READ_LOCK, NO_LOCK, READ_LOCK, NO_LOCK,
			  NO_LOCK, NO_LOCK, NO_LOCK };
		slurm_mutex_lock(&bb_state.bb_mutex);
		_reset_buf_state(destroy_args->user_id, destroy_args->job_id,
				 destroy_args->name, BB_STATE_DELETED, 0);

		/* Modify internal buffer record for purging */
		if (bb_alloc) {
			bb_alloc->state = BB_STATE_COMPLETE;
			bb_alloc->job_id = destroy_args->job_id;
			bb_alloc->state_time = time(NULL);
			bb_limit_rem(bb_alloc->user_id, bb_alloc->size,
				     bb_alloc->pool, &bb_state);

			assoc_mgr_lock(&assoc_locks);
			(void) bb_post_persist_delete(bb_alloc, &bb_state);
			assoc_mgr_unlock(&assoc_locks);

			(void) bb_free_alloc_rec(&bb_state, bb_alloc);
		}
		bb_state.last_update_time = time(NULL);
		slurm_mutex_unlock(&bb_state.bb_mutex);
	}
	xfree(resp_msg);
	_free_create_args(destroy_args);
	return NULL;
}

/* _bb_get_configs()
 *
 * Handle the JSON stream with configuration info (instance use details).
 */
static bb_configs_t *
_bb_get_configs(int *num_ent, bb_state_t *state_ptr, uint32_t timeout)
{
	bb_configs_t *ents = NULL;
	json_object *j;
	json_object_iter iter;
	int status = 0;
	DEF_TIMERS;
	char *resp_msg;
	char **script_argv;

	script_argv = xmalloc(sizeof(char *) * 10);	/* NULL terminated */
	script_argv[0] = xstrdup("dw_wlm_cli");
	script_argv[1] = xstrdup("--function");
	script_argv[2] = xstrdup("show_configurations");

	START_TIMER;
	resp_msg = bb_run_script("show_configurations",
				 state_ptr->bb_config.get_sys_state,
				 script_argv, timeout, &status);
	END_TIMER;
	if (bb_state.bb_config.debug_flag)
		debug("%s: show_configurations ran for %s", __func__, TIME_STR);
	_log_script_argv(script_argv, resp_msg);
	_free_script_argv(script_argv);
#if 0
	if (!WIFEXITED(status) || (WEXITSTATUS(status) != 0)) {
#else
//FIXME: Cray bug: API returning error if no configurations, use above code when fixed
	if ((!WIFEXITED(status) || (WEXITSTATUS(status) != 0)) &&
	    (!resp_msg || (resp_msg[0] != '{'))) {
#endif
		error("%s: show_configurations status:%u response:%s",
		      __func__, status, resp_msg);
	}
	if (resp_msg == NULL) {
		info("%s: %s returned no configurations",
		     __func__, state_ptr->bb_config.get_sys_state);
		return ents;
	}


	_python2json(resp_msg);
	j = json_tokener_parse(resp_msg);
	if (j == NULL) {
		error("%s: json parser failed on %s", __func__, resp_msg);
		xfree(resp_msg);
		return ents;
	}
	xfree(resp_msg);

	json_object_object_foreachC(j, iter) {
		ents = _json_parse_configs_array(j, iter.key, num_ent);
	}
	json_object_put(j);	/* Frees json memory */

	return ents;
}

/* _bb_get_instances()
 *
 * Handle the JSON stream with instance info (resource reservations).
 */
static bb_instances_t *
_bb_get_instances(int *num_ent, bb_state_t *state_ptr, uint32_t timeout)
{
	bb_instances_t *ents = NULL;
	json_object *j;
	json_object_iter iter;
	int status = 0;
	DEF_TIMERS;
	char *resp_msg;
	char **script_argv;

	script_argv = xmalloc(sizeof(char *) * 10);	/* NULL terminated */
	script_argv[0] = xstrdup("dw_wlm_cli");
	script_argv[1] = xstrdup("--function");
	script_argv[2] = xstrdup("show_instances");

	START_TIMER;
	resp_msg = bb_run_script("show_instances",
				 state_ptr->bb_config.get_sys_state,
				 script_argv, timeout, &status);
	END_TIMER;
	if (bb_state.bb_config.debug_flag)
		debug("%s: show_instances ran for %s", __func__, TIME_STR);
	_log_script_argv(script_argv, resp_msg);
	_free_script_argv(script_argv);
#if 0
	if (!WIFEXITED(status) || (WEXITSTATUS(status) != 0)) {
#else
//FIXME: Cray bug: API returning error if no instances, use above code when fixed
	if ((!WIFEXITED(status) || (WEXITSTATUS(status) != 0)) &&
	    (!resp_msg || (resp_msg[0] != '{'))) {
#endif
		error("%s: show_instances status:%u response:%s",
		      __func__, status, resp_msg);
	}
	if (resp_msg == NULL) {
		info("%s: %s returned no instances",
		     __func__, state_ptr->bb_config.get_sys_state);
		return ents;
	}

	_python2json(resp_msg);
	j = json_tokener_parse(resp_msg);
	if (j == NULL) {
		error("%s: json parser failed on %s", __func__, resp_msg);
		xfree(resp_msg);
		return ents;
	}
	xfree(resp_msg);

	json_object_object_foreachC(j, iter) {
		ents = _json_parse_instances_array(j, iter.key, num_ent);
	}
	json_object_put(j);	/* Frees json memory */

	return ents;
}

/* _bb_get_pools()
 *
 * Handle the JSON stream with resource pool info (available resource type).
 */
static bb_pools_t *
_bb_get_pools(int *num_ent, bb_state_t *state_ptr, uint32_t timeout)
{
	bb_pools_t *ents = NULL;
	json_object *j;
	json_object_iter iter;
	int status = 0;
	DEF_TIMERS;
	char *resp_msg;
	char **script_argv;

	script_argv = xmalloc(sizeof(char *) * 10);	/* NULL terminated */
	script_argv[0] = xstrdup("dw_wlm_cli");
	script_argv[1] = xstrdup("--function");
	script_argv[2] = xstrdup("pools");

	START_TIMER;
	resp_msg = bb_run_script("pools",
				 state_ptr->bb_config.get_sys_state,
				 script_argv, timeout, &status);
	END_TIMER;
	if (bb_state.bb_config.debug_flag) {
		/* Only log pools data if different to limit volume of logs */
		static uint32_t last_csum = 0;
		uint32_t i, resp_csum = 0;
		debug("%s: pools ran for %s", __func__, TIME_STR);
		for (i = 0; resp_msg[i]; i++)
			resp_csum += ((i * resp_msg[i]) % 1000000);
		if (last_csum != resp_csum)
			_log_script_argv(script_argv, resp_msg);
		last_csum = resp_csum;
	}
	_free_script_argv(script_argv);
	if (!WIFEXITED(status) || (WEXITSTATUS(status) != 0)) {
		error("%s: pools status:%u response:%s",
		      __func__, status, resp_msg);
	}
	if (resp_msg == NULL) {
		error("%s: %s returned no pools",
		      __func__, state_ptr->bb_config.get_sys_state);
		return ents;
	}

	_python2json(resp_msg);
	j = json_tokener_parse(resp_msg);
	if (j == NULL) {
		error("%s: json parser failed on %s", __func__, resp_msg);
		xfree(resp_msg);
		return ents;
	}
	xfree(resp_msg);

	json_object_object_foreachC(j, iter) {
		ents = _json_parse_pools_array(j, iter.key, num_ent);
	}
	json_object_put(j);	/* Frees json memory */

	return ents;
}

static bb_sessions_t *
_bb_get_sessions(int *num_ent, bb_state_t *state_ptr, uint32_t timeout)
{
	bb_sessions_t *ents = NULL;
	json_object *j;
	json_object_iter iter;
	int status = 0;
	DEF_TIMERS;
	char *resp_msg;
	char **script_argv;

	script_argv = xmalloc(sizeof(char *) * 10);	/* NULL terminated */
	script_argv[0] = xstrdup("dw_wlm_cli");
	script_argv[1] = xstrdup("--function");
	script_argv[2] = xstrdup("show_sessions");

	START_TIMER;
	resp_msg = bb_run_script("show_sessions",
				 state_ptr->bb_config.get_sys_state,
				 script_argv, timeout, &status);
	END_TIMER;
	if (bb_state.bb_config.debug_flag)
		debug("%s: show_sessions ran for %s", __func__, TIME_STR);
	_log_script_argv(script_argv, resp_msg);
	_free_script_argv(script_argv);
#if 0
	if (!WIFEXITED(status) || (WEXITSTATUS(status) != 0)) {
#else
//FIXME: Cray bug: API returning error if no sessions, use above code when fixed
	if ((!WIFEXITED(status) || (WEXITSTATUS(status) != 0)) &&
	    (!resp_msg || (resp_msg[0] != '{'))) {
#endif
		error("%s: show_sessions status:%u response:%s",
		      __func__, status, resp_msg);
	}
	if (resp_msg == NULL) {
		info("%s: %s returned no sessions",
		     __func__, state_ptr->bb_config.get_sys_state);
		_free_script_argv(script_argv);
		return ents;
	}

	_python2json(resp_msg);
	j = json_tokener_parse(resp_msg);
	if (j == NULL) {
		error("%s: json parser failed on %s", __func__, resp_msg);
		xfree(resp_msg);
		return ents;
	}
	xfree(resp_msg);

	json_object_object_foreachC(j, iter) {
		ents = _json_parse_sessions_array(j, iter.key, num_ent);
	}
	json_object_put(j);	/* Frees json memory */

	return ents;
}

/* _bb_free_configs()
 */
static void
_bb_free_configs(bb_configs_t *ents, int num_ent)
{
	xfree(ents);
}

/* _bb_free_instances()
 */
static void
_bb_free_instances(bb_instances_t *ents, int num_ent)
{
	int i;

	for (i = 0; i < num_ent; i++) {
		xfree(ents[i].label);
	}

	xfree(ents);
}

/* _bb_free_pools()
 */
static void
_bb_free_pools(bb_pools_t *ents, int num_ent)
{
	int i;

	for (i = 0; i < num_ent; i++) {
		xfree(ents[i].id);
		xfree(ents[i].units);
	}

	xfree(ents);
}

/* _bb_free_sessions()
 */
static void
_bb_free_sessions(bb_sessions_t *ents, int num_ent)
{
	int i;

	for (i = 0; i < num_ent; i++) {
		xfree(ents[i].token);
	}

	xfree(ents);
}

/* _json_parse_configs_array()
 */
static bb_configs_t *
_json_parse_configs_array(json_object *jobj, char *key, int *num)
{
	json_object *jarray;
	int i;
	json_object *jvalue;
	bb_configs_t *ents;

	jarray = jobj;
	json_object_object_get_ex(jobj, key, &jarray);

	*num = json_object_array_length(jarray);
	ents = xmalloc(*num * sizeof(bb_configs_t));

	for (i = 0; i < *num; i++) {
		jvalue = json_object_array_get_idx(jarray, i);
		_json_parse_configs_object(jvalue, &ents[i]);
	}

	return ents;
}

/* _json_parse_instances_array()
 */
static bb_instances_t *
_json_parse_instances_array(json_object *jobj, char *key, int *num)
{
	json_object *jarray;
	int i;
	json_object *jvalue;
	bb_instances_t *ents;

	jarray = jobj;
	json_object_object_get_ex(jobj, key, &jarray);

	*num = json_object_array_length(jarray);
	ents = xmalloc(*num * sizeof(bb_instances_t));

	for (i = 0; i < *num; i++) {
		jvalue = json_object_array_get_idx(jarray, i);
		_json_parse_instances_object(jvalue, &ents[i]);
	}

	return ents;
}

/* _json_parse_pools_array()
 */
static bb_pools_t *
_json_parse_pools_array(json_object *jobj, char *key, int *num)
{
	json_object *jarray;
	int i;
	json_object *jvalue;
	bb_pools_t *ents;

	jarray = jobj;
	json_object_object_get_ex(jobj, key, &jarray);

	*num = json_object_array_length(jarray);
	ents = xmalloc(*num * sizeof(bb_pools_t));

	for (i = 0; i < *num; i++) {
		jvalue = json_object_array_get_idx(jarray, i);
		_json_parse_pools_object(jvalue, &ents[i]);
	}

	return ents;
}

/* _json_parse_sessions_array()
 */
static bb_sessions_t *
_json_parse_sessions_array(json_object *jobj, char *key, int *num)
{
	json_object *jarray;
	int i;
	json_object *jvalue;
	bb_sessions_t *ents;

	jarray = jobj;
	json_object_object_get_ex(jobj, key, &jarray);

	*num = json_object_array_length(jarray);
	ents = xmalloc(*num * sizeof(bb_pools_t));

	for (i = 0; i < *num; i++) {
		jvalue = json_object_array_get_idx(jarray, i);
		_json_parse_sessions_object(jvalue, &ents[i]);
	}

	return ents;
}

/* Parse "links" object in the "configuration" object */
static void
_parse_config_links(json_object *instance, bb_configs_t *ent)
{
	enum json_type type;
	struct json_object_iter iter;
	int x;

	json_object_object_foreachC(instance, iter) {
		type = json_object_get_type(iter.val);
		switch (type) {
		case json_type_int:
			x = json_object_get_int64(iter.val);
			if (!xstrcmp(iter.key, "instance"))
				ent->instance = x;
			break;
		default:
			break;
		}
	}
}

/* _json_parse_configs_object()
 */
static void
_json_parse_configs_object(json_object *jobj, bb_configs_t *ent)
{
	enum json_type type;
	struct json_object_iter iter;
	int64_t x;

	json_object_object_foreachC(jobj, iter) {
		type = json_object_get_type(iter.val);
		switch (type) {
		case json_type_object:
			if (xstrcmp(iter.key, "links") == 0)
				_parse_config_links(iter.val, ent);
			break;
		case json_type_int:
			x = json_object_get_int64(iter.val);
			if (xstrcmp(iter.key, "id") == 0) {
				ent->id = x;
			}
			break;
		default:
			break;
		}
	}
}

/* Parse "capacity" object in the "instance" object */
static void
_parse_instance_capacity(json_object *instance, bb_instances_t *ent)
{
	enum json_type type;
	struct json_object_iter iter;
	int64_t x;

	json_object_object_foreachC(instance, iter) {
		type = json_object_get_type(iter.val);
		switch (type) {
		case json_type_int:
			x = json_object_get_int64(iter.val);
			if (!xstrcmp(iter.key, "bytes"))
				ent->bytes = x;
			break;
		default:
			break;
		}
	}
}

/* _json_parse_instances_object()
 */
static void
_json_parse_instances_object(json_object *jobj, bb_instances_t *ent)
{
	enum json_type type;
	struct json_object_iter iter;
	int64_t x;
	const char *p;

	json_object_object_foreachC(jobj, iter) {
		type = json_object_get_type(iter.val);
		switch (type) {
		case json_type_object:
			if (xstrcmp(iter.key, "capacity") == 0)
				_parse_instance_capacity(iter.val, ent);
			break;
		case json_type_int:
			x = json_object_get_int64(iter.val);
			if (xstrcmp(iter.key, "id") == 0) {
				ent->id = x;
			}
			break;
		case json_type_string:
			p = json_object_get_string(iter.val);
			if (xstrcmp(iter.key, "label") == 0) {
				ent->label = xstrdup(p);
			}
			break;
		default:
			break;
		}
	}
}

/* _json_parse_pools_object()
 */
static void
_json_parse_pools_object(json_object *jobj, bb_pools_t *ent)
{
	enum json_type type;
	struct json_object_iter iter;
	int64_t x;
	const char *p;

	json_object_object_foreachC(jobj, iter) {
		type = json_object_get_type(iter.val);
		switch (type) {
		case json_type_int:
			x = json_object_get_int64(iter.val);
			if (xstrcmp(iter.key, "granularity") == 0) {
				ent->granularity = x;
			} else if (xstrcmp(iter.key, "quantity") == 0) {
				ent->quantity = x;
			} else if (xstrcmp(iter.key, "free") == 0) {
				ent->free = x;
			}
			break;
		case json_type_string:
			p = json_object_get_string(iter.val);
			if (xstrcmp(iter.key, "id") == 0) {
				ent->id = xstrdup(p);
			} else if (xstrcmp(iter.key, "units") == 0) {
				ent->units = xstrdup(p);
			}
			break;
		default:
			break;
		}
	}
}

/* _json_parse_session_object()
 */
static void
_json_parse_sessions_object(json_object *jobj, bb_sessions_t *ent)
{
	enum json_type type;
	struct json_object_iter iter;
	int64_t x;
	const char *p;

	json_object_object_foreachC(jobj, iter) {
		type = json_object_get_type(iter.val);
		switch (type) {
		case json_type_int:
			x = json_object_get_int64(iter.val);
			if (xstrcmp(iter.key, "created") == 0) {
				ent->created = x;
			} else if (xstrcmp(iter.key, "id") == 0) {
				ent->id = x;
			} else if (xstrcmp(iter.key, "owner") == 0) {
				ent->user_id = x;
			}
			break;
		case json_type_string:
			p = json_object_get_string(iter.val);
			if (xstrcmp(iter.key, "token") == 0) {
				ent->token = xstrdup(p);
			}
		default:
			break;
		}
	}
}

/*
 * Translate a burst buffer string to it's equivalent TRES string
 * (e.g. "cray:2G,generic:4M" -> "1004=2048,1005=4")
 * Caller must xfree the return value
 */
extern char *bb_p_xlate_bb_2_tres_str(char *burst_buffer)
{
	char *save_ptr = NULL, *sep, *tmp, *tok;
	char *result = NULL;
	uint64_t size, total = 0;

	if (!burst_buffer || (bb_state.tres_id < 1))
		return result;

	tmp = xstrdup(burst_buffer);
	tok = strtok_r(tmp, ",", &save_ptr);
	while (tok) {
		sep = strchr(tok, ':');
		if (sep) {
			if (!xstrncmp(tok, "cray:", 5))
				tok += 5;
			else
				tok = NULL;
		}

		if (tok) {
			uint64_t mb_xlate = 1024 * 1024;
			size = bb_get_size_num(tok,
					       bb_state.bb_config.granularity);
			total += (size + mb_xlate - 1) / mb_xlate;
		}

		tok = strtok_r(NULL, ",", &save_ptr);
	}

	if (total)
		xstrfmtcat(result, "%d=%"PRIu64, bb_state.tres_id, total);

	return result;
}<|MERGE_RESOLUTION|>--- conflicted
+++ resolved
@@ -3091,16 +3091,12 @@
 		      __func__, job_ptr->job_id);
 	}
 
-<<<<<<< HEAD
-	slurm_mutex_lock(&bb_state.bb_mutex);
-=======
 	if (bb_state.tres_pos < 0) {
 		/* BB not defined in AccountingStorageTRES */
 		return;
 	}
 
-	pthread_mutex_lock(&bb_state.bb_mutex);
->>>>>>> 5708037d
+	slurm_mutex_lock(&bb_state.bb_mutex);
 	if ((bb_job = _get_bb_job(job_ptr))) {
 		tres_cnt[bb_state.tres_pos] =
 			bb_job->total_size / (1024 * 1024);
