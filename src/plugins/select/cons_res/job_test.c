/*****************************************************************************\
 *  select_cons_res.c - node selection plugin supporting consumable
 *  resources policies.
 *****************************************************************************\
 *
 *  The following example below illustrates how four jobs are allocated
 *  across a cluster using when a processor consumable resource approach.
 *
 *  The example cluster is composed of 4 nodes (10 cpus in total):
 *  linux01 (with 2 processors),
 *  linux02 (with 2 processors),
 *  linux03 (with 2 processors), and
 *  linux04 (with 4 processors).
 *
 *  The four jobs are the following:
 *  1. srun -n 4 -N 4  sleep 120 &
 *  2. srun -n 3 -N 3 sleep 120 &
 *  3. srun -n 1 sleep 120 &
 *  4. srun -n 3 sleep 120 &
 *  The user launches them in the same order as listed above.
 *
 *  Using a processor consumable resource approach we get the following
 *  job allocation and scheduling:
 *
 *  The output of squeue shows that we have 3 out of the 4 jobs allocated
 *  and running. This is a 2 running job increase over the default SLURM
 *  approach.
 *
 *  Job 2, Job 3, and Job 4 are now running concurrently on the cluster.
 *
 *  [<snip>]# squeue
 *  JOBID PARTITION     NAME     USER  ST       TIME  NODES NODELIST(REASON)
 *     5        lsf    sleep     root  PD       0:00      1 (Resources)
 *     2        lsf    sleep     root   R       0:13      4 linux[01-04]
 *     3        lsf    sleep     root   R       0:09      3 linux[01-03]
 *     4        lsf    sleep     root   R       0:05      1 linux04
 *  [<snip>]#
 *
 *  Once Job 2 finishes, Job 5, which was pending, is allocated
 *  available resources and is then running as illustrated below:
 *
 *  [<snip>]# squeue4
 *   JOBID PARTITION    NAME     USER  ST       TIME  NODES NODELIST(REASON)
 *     3        lsf    sleep     root   R       1:58      3 linux[01-03]
 *     4        lsf    sleep     root   R       1:54      1 linux04
 *     5        lsf    sleep     root   R       0:02      3 linux[01-03]
 *  [<snip>]#
 *
 *  Job 3, Job 4, and Job 5 are now running concurrently on the cluster.
 *
 *  [<snip>]#  squeue4
 *  JOBID PARTITION     NAME     USER  ST       TIME  NODES NODELIST(REASON)
 *     5        lsf    sleep     root   R       1:52      3 xc14n[13-15]
 *  [<snip>]#
 *
 * The advantage of the consumable resource scheduling policy is that
 * the job throughput can increase dramatically.
 *
 *****************************************************************************
 *  Copyright (C) 2005-2008 Hewlett-Packard Development Company, L.P.
 *  Portions Copyright (C) 2010-2015 SchedMD <http://www.schedmd.com>.
 *  Written by Susanne M. Balle <susanne.balle@hp.com>, who borrowed heavily
 *  from select/linear
 *
 *  This file is part of SLURM, a resource management program.
 *  For details, see <http://slurm.schedmd.com/>.
 *  Please also read the included file: DISCLAIMER.
 *
 *  SLURM is free software; you can redistribute it and/or modify it under
 *  the terms of the GNU General Public License as published by the Free
 *  Software Foundation; either version 2 of the License, or (at your option)
 *  any later version.
 *
 *  In addition, as a special exception, the copyright holders give permission
 *  to link the code of portions of this program with the OpenSSL library under
 *  certain conditions as described in each individual source file, and
 *  distribute linked combinations including the two. You must obey the GNU
 *  General Public License in all respects for all of the code used other than
 *  OpenSSL. If you modify file(s) with this exception, you may extend this
 *  exception to your version of the file(s), but you are not obligated to do
 *  so. If you do not wish to do so, delete this exception statement from your
 *  version.  If you delete this exception statement from all source files in
 *  the program, then also delete it here.
 *
 *  SLURM is distributed in the hope that it will be useful, but WITHOUT ANY
 *  WARRANTY; without even the implied warranty of MERCHANTABILITY or FITNESS
 *  FOR A PARTICULAR PURPOSE.  See the GNU General Public License for more
 *  details.
 *
 *  You should have received a copy of the GNU General Public License along
 *  with SLURM; if not, write to the Free Software Foundation, Inc.,
 *  51 Franklin Street, Fifth Floor, Boston, MA 02110-1301  USA.
\*****************************************************************************/

#ifdef HAVE_CONFIG_H
#  include "config.h"
#  if HAVE_STDINT_H
#    include <stdint.h>
#  endif
#  if HAVE_INTTYPES_H
#    include <inttypes.h>
#  endif
#endif
#include <time.h>

#include "dist_tasks.h"
#include "job_test.h"
#include "select_cons_res.h"

/* Enables module specific debugging */
#define _DEBUG 0

static uint16_t _allocate_sc(struct job_record *job_ptr, bitstr_t *core_map,
			      bitstr_t *part_core_map, const uint32_t node_i,
			      bool entire_sockets_only);
<<<<<<< HEAD
static int _choose_nodes(struct job_record *job_ptr, bitstr_t *node_map,
			 uint32_t min_nodes, uint32_t max_nodes,
			 uint32_t req_nodes, uint32_t cr_node_cnt,
			 uint16_t *cpu_cnt, uint16_t cr_type,
			 bool prefer_alloc_nodes);
=======
>>>>>>> f2a08ce7
static int _eval_nodes(struct job_record *job_ptr, bitstr_t *node_map,
			uint32_t min_nodes, uint32_t max_nodes,
			uint32_t req_nodes, uint32_t cr_node_cnt,
			uint16_t *cpu_cnt, uint16_t cr_type,
			bool prefer_alloc_nodes);
static int _eval_nodes_busy(struct job_record *job_ptr, bitstr_t *node_map,
			uint32_t min_nodes, uint32_t max_nodes,
			uint32_t req_nodes, uint32_t cr_node_cnt,
			uint16_t *cpu_cnt);
static int _eval_nodes_dfly(struct job_record *job_ptr, bitstr_t *node_map,
			uint32_t min_nodes, uint32_t max_nodes,
			uint32_t req_nodes, uint32_t cr_node_cnt,
			uint16_t *cpu_cnt, uint16_t cr_type);
static int _eval_nodes_lln(struct job_record *job_ptr, bitstr_t *node_map,
			uint32_t min_nodes, uint32_t max_nodes,
			uint32_t req_nodes, uint32_t cr_node_cnt,
			uint16_t *cpu_cnt);
static int _eval_nodes_serial(struct job_record *job_ptr, bitstr_t *node_map,
			uint32_t min_nodes, uint32_t max_nodes,
			uint32_t req_nodes, uint32_t cr_node_cnt,
			uint16_t *cpu_cnt);
static int _eval_nodes_topo(struct job_record *job_ptr, bitstr_t *node_map,
			uint32_t min_nodes, uint32_t max_nodes,
			uint32_t req_nodes, uint32_t cr_node_cnt,
<<<<<<< HEAD
			uint16_t *cpu_cnt, uint16_t cr_type);
static uint16_t *_select_nodes(struct job_record *job_ptr, uint32_t min_nodes,
				uint32_t max_nodes, uint32_t req_nodes,
				bitstr_t *node_map, uint32_t cr_node_cnt,
				bitstr_t *core_map,
				struct node_use_record *node_usage,
				uint16_t cr_type, bool test_only,
				bitstr_t *part_core_map,
				bool prefer_alloc_nodes);
=======
			uint16_t *cpu_cnt);
>>>>>>> f2a08ce7

/* _allocate_sockets - Given the job requirements, determine which sockets
 *                     from the given node can be allocated (if any) to this
 *                     job. Returns the number of cpus that can be used by
 *                     this node AND a core-level bitmap of the selected
 *                     sockets.
 *
 * IN job_ptr       - pointer to job requirements
 * IN/OUT core_map  - core_bitmap of available cores
 * IN part_core_map - bitmap of cores already allocated from this partition
 * IN node_i        - index of node to be evaluated
 */
uint16_t _allocate_sockets(struct job_record *job_ptr, bitstr_t *core_map,
			   bitstr_t *part_core_map, const uint32_t node_i)
{
	return _allocate_sc(job_ptr, core_map, part_core_map, node_i, true);
}

/* _allocate_cores - Given the job requirements, determine which cores
 *                   from the given node can be allocated (if any) to this
 *                   job. Returns the number of cpus that can be used by
 *                   this node AND a bitmap of the selected cores.
 *
 * IN job_ptr       - pointer to job requirements
 * IN/OUT core_map  - bitmap of cores available for use/selected for use
 * IN part_core_map - bitmap of cores already allocated from this partition
 * IN node_i        - index of node to be evaluated
 * IN cpu_type      - if true, allocate CPUs rather than cores
 */
uint16_t _allocate_cores(struct job_record *job_ptr, bitstr_t *core_map,
			 bitstr_t *part_core_map, const uint32_t node_i,
			 bool cpu_type)
{
	return _allocate_sc(job_ptr, core_map, part_core_map, node_i, false);
}

/* _allocate_sc - Given the job requirements, determine which cores/sockets
 *                from the given node can be allocated (if any) to this
 *                job. Returns the number of cpus that can be used by
 *                this node AND a bitmap of the selected cores.
 *
 * IN job_ptr       - pointer to job requirements
 * IN/OUT core_map  - bitmap of cores available for use/selected for use
 * IN part_core_map - bitmap of cores already allocated from this partition
 * IN node_i        - index of node to be evaluated
 * IN entire_sockets_only - if true, allocate cores only on sockets that
 *                        - have no other allocated cores.
 */
static uint16_t _allocate_sc(struct job_record *job_ptr, bitstr_t *core_map,
			      bitstr_t *part_core_map, const uint32_t node_i,
			      bool entire_sockets_only)
{
	uint16_t cpu_count = 0, cpu_cnt = 0;
	uint16_t si, cps, avail_cpus = 0, num_tasks = 0;
	uint32_t core_begin    = cr_get_coremap_offset(node_i);
	uint32_t core_end      = cr_get_coremap_offset(node_i+1);
	uint32_t c;
	uint16_t cpus_per_task = job_ptr->details->cpus_per_task;
	uint16_t *used_cores, *free_cores = NULL, free_core_count = 0;
	uint16_t i, j, sockets    = select_node_record[node_i].sockets;
	uint16_t cores_per_socket = select_node_record[node_i].cores;
	uint16_t threads_per_core = select_node_record[node_i].vpus;
	uint16_t min_cores = 1, min_sockets = 1, ntasks_per_socket = 0;
	uint16_t ntasks_per_core = 0xffff;
	uint32_t free_cpu_count = 0, used_cpu_count = 0, *used_cpu_array = NULL;

	if (job_ptr->details && job_ptr->details->mc_ptr) {
		uint32_t threads_per_socket;
		multi_core_data_t *mc_ptr = job_ptr->details->mc_ptr;
		if (mc_ptr->cores_per_socket != (uint16_t) NO_VAL) {
			min_cores = mc_ptr->cores_per_socket;
		}
		if (mc_ptr->sockets_per_node != (uint16_t) NO_VAL) {
			min_sockets = mc_ptr->sockets_per_node;
		}
		if (mc_ptr->ntasks_per_core) {
			ntasks_per_core = mc_ptr->ntasks_per_core;
		}
		if ((mc_ptr->threads_per_core != (uint16_t) NO_VAL) &&
		    (mc_ptr->threads_per_core <  ntasks_per_core)) {
			ntasks_per_core = mc_ptr->threads_per_core;
		}
		ntasks_per_socket = mc_ptr->ntasks_per_socket;

		if ((ntasks_per_core != (uint16_t) NO_VAL) &&
		    (ntasks_per_core != (uint16_t) INFINITE) &&
		    (ntasks_per_core > threads_per_core)) {
			goto fini;
		}
		threads_per_socket = threads_per_core * cores_per_socket;
		if ((ntasks_per_socket != (uint16_t) NO_VAL) &&
		    (ntasks_per_socket != (uint16_t) INFINITE) &&
		    (ntasks_per_socket > threads_per_socket)) {
			goto fini;
		}
	}

	/* These are the job parameters that we must respect:
	 *
	 *   job_ptr->details->mc_ptr->cores_per_socket (cr_core|cr_socket)
	 *	- min # of cores per socket to allocate to this job
	 *   job_ptr->details->mc_ptr->sockets_per_node (cr_core|cr_socket)
	 *	- min # of sockets per node to allocate to this job
	 *   job_ptr->details->mc_ptr->ntasks_per_core (cr_core|cr_socket)
	 *	- number of tasks to launch per core
	 *   job_ptr->details->mc_ptr->ntasks_per_socket (cr_core|cr_socket)
	 *	- number of tasks to launch per socket
	 *
	 *   job_ptr->details->ntasks_per_node (all cr_types)
	 *	- total number of tasks to launch on this node
	 *   job_ptr->details->cpus_per_task (all cr_types)
	 *	- number of cpus to allocate per task
	 *
	 * These are the hardware constraints:
	 *   cpus = sockets * cores_per_socket * threads_per_core
	 *
	 * These are the cores/sockets that are available: core_map
	 *
	 * NOTE: currently we only allocate at the socket level, the core
	 *       level, or the cpu level. When hyperthreading is enabled
	 *       in the BIOS, then there can be more than one thread/cpu
	 *       per physical core.
	 *
	 * PROCEDURE:
	 *
	 * Step 1: Determine the current usage data: used_cores[],
	 *         used_core_count, free_cores[], free_core_count
	 *
	 * Step 2: For core-level and socket-level: apply sockets_per_node
	 *         and cores_per_socket to the "free" cores.
	 *
	 * Step 3: Compute task-related data: ntasks_per_core,
	 *         ntasks_per_socket, ntasks_per_node and cpus_per_task
	 *         and determine the number of tasks to run on this node
	 *
	 * Step 4: Mark the allocated resources in the job_cores bitmap
	 *         and return "num_tasks" from Step 3.
	 *
	 *
	 * For socket and core counts, start by assuming that all available
	 * resources will be given to the job. Check min_* to ensure that
	 * there's enough resources. Reduce the resource count to match max_*
	 * (if necessary). Also reduce resource count (if necessary) to
	 * match ntasks_per_resource.
	 *
	 * NOTE: Memory is not used as a constraint here - should it?
	 *       If not then it needs to be done somewhere else!
	 */


	/* Step 1: create and compute core-count-per-socket
	 * arrays and total core counts */
	free_cores = xmalloc(sockets * sizeof(uint16_t));
	used_cores = xmalloc(sockets * sizeof(uint16_t));
	used_cpu_array = xmalloc(sockets * sizeof(uint32_t));

	for (c = core_begin; c < core_end; c++) {
		i = (uint16_t) (c - core_begin) / cores_per_socket;
		if (bit_test(core_map, c)) {
			free_cores[i]++;
			free_core_count++;
		} else {
			used_cores[i]++;
		}
		if (part_core_map && bit_test(part_core_map, c))
			used_cpu_array[i]++;
	}

	for (i = 0; i < sockets; i++) {
		/* if a socket is already in use and entire_sockets_only is
		 * enabled, it cannot be used by this job */
		if (entire_sockets_only && used_cores[i]) {
			free_core_count -= free_cores[i];
			used_cores[i] += free_cores[i];
			free_cores[i] = 0;
		}
		free_cpu_count += free_cores[i] * threads_per_core;
		if (used_cpu_array[i])
			used_cpu_count += used_cores[i] * threads_per_core;
	}
	xfree(used_cores);
	xfree(used_cpu_array);

	/* Ignore resources that would push a job allocation over the
	 * partition CPU limit (if any) */
	if ((job_ptr->part_ptr->max_cpus_per_node != INFINITE) &&
	    (free_cpu_count + used_cpu_count >
	     job_ptr->part_ptr->max_cpus_per_node)) {
		int excess = free_cpu_count + used_cpu_count -
			     job_ptr->part_ptr->max_cpus_per_node;
		for (c = core_begin; c < core_end; c++) {
			i = (uint16_t) (c - core_begin) / cores_per_socket;
			if (free_cores[i] > 0) {
				free_core_count--;
				free_cores[i]--;
				excess -= threads_per_core;
				if (excess <= 0)
					break;
			}
		}
	}

	/* Step 2: check min_cores per socket and min_sockets per node */
	j = 0;
	for (i = 0; i < sockets; i++) {
		if (free_cores[i] < min_cores) {
			/* cannot use this socket */
			free_core_count -= free_cores[i];
			free_cores[i] = 0;
			continue;
		}
		/* count this socket as usable */
		j++;
	}
	if (j < min_sockets) {
		/* cannot use this node */
		num_tasks = 0;
		goto fini;
	}

	if (free_core_count < 1) {
		/* no available resources on this node */
		num_tasks = 0;
		goto fini;
	}

	/* Step 3: Compute task-related data:
	 *         ntasks_per_socket, ntasks_per_node and cpus_per_task
	 *         to determine the number of tasks to run on this node
	 *
	 * Note: cpus_per_task and ntasks_per_core need to play nice
	 *       2 tasks_per_core vs. 2 cpus_per_task
	 */
	avail_cpus = 0;
	num_tasks = 0;
	threads_per_core = MIN(threads_per_core, ntasks_per_core);

	for (i = 0; i < sockets; i++) {
		uint16_t tmp = free_cores[i] * threads_per_core;
		avail_cpus += tmp;
		if (ntasks_per_socket)
			num_tasks += MIN(tmp, ntasks_per_socket);
		else
			num_tasks += tmp;
	}

	/* If job requested exclusive rights to the node don't do the
	 * min here since it will make it so we don't allocate the
	 * entire node. */
	if (job_ptr->details->ntasks_per_node && job_ptr->details->share_res)
		num_tasks = MIN(num_tasks, job_ptr->details->ntasks_per_node);

	if (cpus_per_task < 2) {
		avail_cpus = num_tasks;
	} else {
		j = avail_cpus / cpus_per_task;
		num_tasks = MIN(num_tasks, j);
		if (job_ptr->details->ntasks_per_node)
			avail_cpus = num_tasks * cpus_per_task;
	}
	if ((job_ptr->details->ntasks_per_node &&
	     (num_tasks < job_ptr->details->ntasks_per_node) &&
	     (job_ptr->details->overcommit == 0)) ||
	    (job_ptr->details->pn_min_cpus &&
	     (avail_cpus < job_ptr->details->pn_min_cpus))) {
		/* insufficient resources on this node */
		num_tasks = 0;
		goto fini;
	}

	/* Step 4 - make sure that ntasks_per_socket is enforced when
	 *          allocating cores
	 */
	cps = num_tasks;
	if (ntasks_per_socket >= 1) {
		cps = ntasks_per_socket;
		if (cpus_per_task > 1)
			cps = ntasks_per_socket * cpus_per_task;
	}
	si = 9999;
	for (c = core_begin; c < core_end && avail_cpus > 0; c++) {
		if (bit_test(core_map, c) == 0)
			continue;
		i = (uint16_t) (c - core_begin) / cores_per_socket;
		if (free_cores[i] > 0) {
			/* this socket has free cores, but make sure
			 * we don't use more than are needed for
			 * ntasks_per_socket */
			if (si != i) {
				si = i;
				cpu_cnt = threads_per_core;
			} else {
				if (cpu_cnt >= cps) {
					/* do not allocate this core */
					bit_clear(core_map, c);
					continue;
				}
				cpu_cnt += threads_per_core;
			}
			free_cores[i]--;
			/* we have to ensure that cpu_count
			 * is not bigger than avail_cpus due to
			 * hyperthreading or this would break
			 * the selection logic providing more
			 * cpus than allowed after task-related data
			 * processing of stage 3
			 */
			if (avail_cpus >= threads_per_core) {
				avail_cpus -= threads_per_core;
				cpu_count += threads_per_core;
			}
			else {
				cpu_count += avail_cpus;
				avail_cpus = 0;
			}

		} else
			bit_clear(core_map, c);
	}
	/* clear leftovers */
	if (c < core_end)
		bit_nclear(core_map, c, core_end-1);

fini:
	/* if num_tasks == 0 then clear all bits on this node */
	if (!num_tasks) {
		bit_nclear(core_map, core_begin, core_end-1);
		cpu_count = 0;
	}
	xfree(free_cores);

	if ((job_ptr->details->core_spec != (uint16_t) NO_VAL) &&
	    (job_ptr->details->core_spec & CORE_SPEC_THREAD)   &&
	    ((select_node_record[node_i].threads == 1) ||
	     (select_node_record[node_i].threads ==
	      select_node_record[node_i].vpus))) {
		/* NOTE: Currently does not support the situation when Slurm
		 * allocates by core the thread specialization count occupies
		 * a full core */
		c = job_ptr->details->core_spec & (~CORE_SPEC_THREAD);
		if (((cpu_count + c) <= select_node_record[node_i].cpus))
			;
		else if (cpu_count > c)
			cpu_count -= c;
		else
			cpu_count = 0;
	}

	return cpu_count;
}


/*
 * _can_job_run_on_node - Given the job requirements, determine which
 *                        resources from the given node (if any) can be
 *                        allocated to this job. Returns the number of
 *                        cpus that can be used by this node and a bitmap
 *                        of available resources for allocation.
 *       NOTE: This process does NOT support overcommitting resources
 *
 * IN job_ptr       - pointer to job requirements
 * IN/OUT core_map  - core_bitmap of available cores
 * IN n             - index of node to be evaluated
 * IN cr_type       - Consumable Resource setting
 * IN test_only     - ignore allocated memory check
 *
 * NOTE: The returned cpu_count may be less than the number of set bits in
 *       core_map for the given node. The cr_dist functions will determine
 *       which bits to deselect from the core_map to match the cpu_count.
 */
uint16_t _can_job_run_on_node(struct job_record *job_ptr, bitstr_t *core_map,
			      const uint32_t node_i,
			      struct node_use_record *node_usage,
			      uint16_t cr_type,
			      bool test_only, bitstr_t *part_core_map)
{
	uint16_t cpus;
	uint32_t avail_mem, req_mem, gres_cores, gres_cpus, cpus_per_core;
	int core_start_bit, core_end_bit, cpu_alloc_size, i;
	struct node_record *node_ptr = node_record_table_ptr + node_i;
	List gres_list;

	if (!test_only && IS_NODE_COMPLETING(node_ptr)) {
		/* Do not allocate more jobs to nodes with completing jobs */
		cpus = 0;
		return cpus;
	}

	core_start_bit = cr_get_coremap_offset(node_i);
	core_end_bit   = cr_get_coremap_offset(node_i+1) - 1;
	cpus_per_core  = select_node_record[node_i].cpus /
			 (core_end_bit - core_start_bit + 1);
	node_ptr = select_node_record[node_i].node_ptr;
	if (node_usage[node_i].gres_list)
		gres_list = node_usage[node_i].gres_list;
	else
		gres_list = node_ptr->gres_list;

	gres_plugin_job_core_filter(job_ptr->gres_list, gres_list, test_only,
				    core_map, core_start_bit, core_end_bit,
				    node_ptr->name);
	gres_cores = gres_plugin_job_test(job_ptr->gres_list,
					  gres_list, test_only,
					  core_map, core_start_bit,
					  core_end_bit, job_ptr->job_id,
					  node_ptr->name);

	if (cr_type & CR_CORE) {
		cpus = _allocate_cores(job_ptr, core_map, part_core_map,
				       node_i, false);
		/* cpu_alloc_size = CPUs per core */
		cpu_alloc_size = select_node_record[node_i].vpus;
	} else if (cr_type & CR_SOCKET) {
		cpus = _allocate_sockets(job_ptr, core_map, part_core_map,
					 node_i);
		/* cpu_alloc_size = CPUs per socket */
		cpu_alloc_size = select_node_record[node_i].cores *
				 select_node_record[node_i].vpus;
	} else {
		cpus = _allocate_cores(job_ptr, core_map, part_core_map,
				       node_i, true);
		cpu_alloc_size = 1;
	}

	if (cr_type & CR_MEMORY) {
		/* Memory Check: check pn_min_memory to see if:
		 *          - this node has enough memory (MEM_PER_CPU == 0)
		 *          - there are enough free_cores (MEM_PER_CPU == 1)
		 */
		req_mem   = job_ptr->details->pn_min_memory & ~MEM_PER_CPU;
		avail_mem = select_node_record[node_i].real_memory -
			    select_node_record[node_i].mem_spec_limit;
		if (!test_only)
			avail_mem -= node_usage[node_i].alloc_memory;
		if (job_ptr->details->pn_min_memory & MEM_PER_CPU) {
			/* memory is per-cpu */
			while ((cpus > 0) && ((req_mem * cpus) > avail_mem))
				cpus -= cpu_alloc_size;
			if (job_ptr->details->cpus_per_task > 1) {
				i = cpus % job_ptr->details->cpus_per_task;
				cpus -= i;
			}
			if (cpus < job_ptr->details->ntasks_per_node)
				cpus = 0;
			/* FIXME: Need to recheck min_cores, etc. here */
		} else {
			/* memory is per node */
			if (req_mem > avail_mem)
				cpus = 0;
		}
	}

	gres_cpus = gres_cores;
	if (gres_cpus != NO_VAL)
		gres_cpus *= cpus_per_core;
	if ((gres_cpus < job_ptr->details->ntasks_per_node) ||
	    ((job_ptr->details->cpus_per_task > 1) &&
	     (gres_cpus < job_ptr->details->cpus_per_task)))
		gres_cpus = 0;

	while (gres_cpus < cpus) {
		if ((int) cpus < cpu_alloc_size) {
			debug3("cons_res: cpu_alloc_size > cpus, cannot "
			       "continue (node: %s)", node_ptr->name);
			cpus = 0;
			break;
		} else {
			cpus -= cpu_alloc_size;
		}
	}

	if (cpus == 0)
		bit_nclear(core_map, core_start_bit, core_end_bit);

	if (select_debug_flags & DEBUG_FLAG_SELECT_TYPE) {
		info("cons_res: _can_job_run_on_node: %u cpus on %s(%d), "
		     "mem %u/%u",
		     cpus, select_node_record[node_i].node_ptr->name,
		     node_usage[node_i].node_state,
		     node_usage[node_i].alloc_memory,
		     select_node_record[node_i].real_memory);
	}

	return cpus;
}


/* Test to see if a node already has running jobs for _other_ partitions.
 * If (sharing_only) then only check sharing partitions. This is because
 * the job was submitted to a single-row partition which does not share
 * allocated CPUs with multi-row partitions.
 */
static int _is_node_busy(struct part_res_record *p_ptr, uint32_t node_i,
			 int sharing_only, struct part_record *my_part_ptr,
			 bool qos_preemptor)
{
	uint32_t r, cpu_begin = cr_get_coremap_offset(node_i);
	uint32_t i, cpu_end   = cr_get_coremap_offset(node_i+1);
	uint16_t num_rows;

	for (; p_ptr; p_ptr = p_ptr->next) {
		num_rows = p_ptr->num_rows;
		if (preempt_by_qos && !qos_preemptor)
			num_rows--;	/* Don't use extra row */
		if (sharing_only &&
		    ((num_rows < 2) || (p_ptr->part_ptr == my_part_ptr)))
			continue;
		if (!p_ptr->row)
			continue;
		for (r = 0; r < num_rows; r++) {
			if (!p_ptr->row[r].row_bitmap)
				continue;
			for (i = cpu_begin; i < cpu_end; i++) {
				if (bit_test(p_ptr->row[r].row_bitmap, i))
					return 1;
			}
		}
	}
	return 0;
}


/*
 * Determine which of these nodes are usable by this job
 *
 * Remove nodes from node_bitmap that don't have enough memory or gres to
 * support the job.
 *
 * Return SLURM_ERROR if a required node can't be used.
 *
 * if node_state = NODE_CR_RESERVED, clear node_bitmap (if node is required
 *                                   then should we return NODE_BUSY!?!)
 *
 * if node_state = NODE_CR_ONE_ROW, then this node can only be used by
 *                                  another NODE_CR_ONE_ROW job
 *
 * if node_state = NODE_CR_AVAILABLE AND:
 *  - job_node_req = NODE_CR_RESERVED, then we need idle nodes
 *  - job_node_req = NODE_CR_ONE_ROW, then we need idle or non-sharing nodes
 */
static int _verify_node_state(struct part_res_record *cr_part_ptr,
			      struct job_record *job_ptr,
			      bitstr_t *node_bitmap,
			      uint16_t cr_type,
			      struct node_use_record *node_usage,
			      enum node_cr_state job_node_req,
			      bitstr_t *exc_core_bitmap, bool qos_preemptor)
{
	struct node_record *node_ptr;
	uint32_t i, j, free_mem, gres_cpus, gres_cores, min_mem;
	int core_start_bit, core_end_bit, cpus_per_core;
	List gres_list;
	int i_first, i_last;

	if (job_ptr->details->pn_min_memory & MEM_PER_CPU) {
		uint16_t min_cpus;
		min_mem = job_ptr->details->pn_min_memory & (~MEM_PER_CPU);
		min_cpus = MAX(job_ptr->details->ntasks_per_node,
			       job_ptr->details->pn_min_cpus);
		min_cpus = MAX(min_cpus, job_ptr->details->cpus_per_task);
		if (min_cpus > 0)
			min_mem *= min_cpus;
	} else {
		min_mem = job_ptr->details->pn_min_memory;
	}
	i_first = bit_ffs(node_bitmap);
	if (i_first == -1)
		i_last = -2;
	else
		i_last  = bit_fls(node_bitmap);
	for (i = i_first; i <= i_last; i++) {
		if (!bit_test(node_bitmap, i))
			continue;
		node_ptr = select_node_record[i].node_ptr;
		core_start_bit = cr_get_coremap_offset(i);
		core_end_bit   = cr_get_coremap_offset(i+1) - 1;
		cpus_per_core  = select_node_record[i].cpus /
				 (core_end_bit - core_start_bit + 1);
		/* node-level memory check */
		if ((job_ptr->details->pn_min_memory) &&
		    (cr_type & CR_MEMORY)) {
			if (select_node_record[i].real_memory >
			    node_usage[i].alloc_memory)
				free_mem = select_node_record[i].real_memory -
					   node_usage[i].alloc_memory;
			else
				free_mem = 0;
			if (free_mem < min_mem) {
				debug3("cons_res: _vns: node %s no mem %u < %u",
					select_node_record[i].node_ptr->name,
					free_mem, min_mem);
				goto clear_bit;
			}
		} else if (cr_type & CR_MEMORY) {   /* --mem=0 for all memory */
			if (node_usage[i].alloc_memory) {
				debug3("cons_res: _vns: node %s mem in use %u",
					select_node_record[i].node_ptr->name,
					node_usage[i].alloc_memory);
				goto clear_bit;
			}
		}

		/* Exclude nodes with reserved cores */
		if ((job_ptr->details->whole_node == 1) && exc_core_bitmap) {
			for (j = core_start_bit; j <= core_end_bit; j++) {
				if (bit_test(exc_core_bitmap, j))
					continue;
				debug3("cons_res: _vns: node %s exc",
				       select_node_record[i].node_ptr->name);
				goto clear_bit;
			}
		}

		/* node-level gres check */
		if (node_usage[i].gres_list)
			gres_list = node_usage[i].gres_list;
		else
			gres_list = node_ptr->gres_list;
		gres_cores = gres_plugin_job_test(job_ptr->gres_list,
						  gres_list, true,
						  NULL, 0, 0, job_ptr->job_id,
						  node_ptr->name);
		gres_cpus = gres_cores;
		if (gres_cpus != NO_VAL)
			gres_cpus *= cpus_per_core;
		if (gres_cpus == 0) {
			debug3("cons_res: _vns: node %s lacks gres",
			       node_ptr->name);
			goto clear_bit;
		}

		/* exclusive node check */
		if (node_usage[i].node_state >= NODE_CR_RESERVED) {
			debug3("cons_res: _vns: node %s in exclusive use",
			       node_ptr->name);
			goto clear_bit;

		/* non-resource-sharing node check */
		} else if (node_usage[i].node_state >= NODE_CR_ONE_ROW) {
			if ((job_node_req == NODE_CR_RESERVED) ||
			    (job_node_req == NODE_CR_AVAILABLE)) {
				debug3("cons_res: _vns: node %s non-sharing",
				       node_ptr->name);
				goto clear_bit;
			}
			/* cannot use this node if it is running jobs
			 * in sharing partitions */
			if (_is_node_busy(cr_part_ptr, i, 1,
					  job_ptr->part_ptr, qos_preemptor)) {
				debug3("cons_res: _vns: node %s sharing?",
				       node_ptr->name);
				goto clear_bit;
			}

		/* node is NODE_CR_AVAILABLE - check job request */
		} else {
			if (job_node_req == NODE_CR_RESERVED) {
				if (_is_node_busy(cr_part_ptr, i, 0,
						  job_ptr->part_ptr,
						  qos_preemptor)) {
					debug3("cons_res: _vns: node %s busy",
					       node_ptr->name);
					goto clear_bit;
				}
			} else if (job_node_req == NODE_CR_ONE_ROW) {
				/* cannot use this node if it is running jobs
				 * in sharing partitions */
				if (_is_node_busy(cr_part_ptr, i, 1,
						  job_ptr->part_ptr,
						  qos_preemptor)) {
					debug3("cons_res: _vns: node %s vbusy",
					       node_ptr->name);
					goto clear_bit;
				}
			}
		}
		continue;	/* node is usable, test next node */

clear_bit:	/* This node is not usable by this job */
		bit_clear(node_bitmap, i);
		if (job_ptr->details->req_node_bitmap &&
		    bit_test(job_ptr->details->req_node_bitmap, i))
			return SLURM_ERROR;

	}

	return SLURM_SUCCESS;
}


/* given an "avail" node_bitmap, return a corresponding "avail" core_bitmap */
bitstr_t *_make_core_bitmap(bitstr_t *node_map, uint16_t core_spec)
{
	uint32_t n, c, nodes, size;
	int spec_cores, res_core, res_sock, res_off;
	uint32_t coff;
	uint16_t i;
	struct node_record *node_ptr;

	nodes = bit_size(node_map);
	size = cr_get_coremap_offset(nodes);
	bitstr_t *core_map = bit_alloc(size);

	if ((core_spec != (uint16_t) NO_VAL) &&
	    (core_spec & CORE_SPEC_THREAD))	/* Reserving threads */
		core_spec = (uint16_t) NO_VAL;	/* Don't remove cores */

	nodes = bit_size(node_map);
	for (n = 0; n < nodes; n++) {
		if (!bit_test(node_map, n))
			continue;
		c    = cr_get_coremap_offset(n);
		coff = cr_get_coremap_offset(n+1);
		if ((core_spec != (uint16_t) NO_VAL) &&
		    (core_spec >= (coff - c))) {
			bit_clear(node_map, n);
			continue;
		}
		bit_nset(core_map, c, coff-1);

		if ((core_spec != 0) && (core_spec != (uint16_t) NO_VAL)) {
			/* Remove specialized cores right now */
			spec_cores = core_spec;
			for (res_core = select_node_record[n].cores - 1;
			     (spec_cores && (res_core >= 0)); res_core--) {
				for (res_sock = select_node_record[n].sockets-1;
				     (spec_cores && (res_sock >= 0));
				     res_sock--) {
					res_off =
					  (res_sock*select_node_record[n].cores)
					  + res_core;
					bit_clear(core_map, c + res_off);
					spec_cores--;
				}
			}
			continue;
		}
		node_ptr = select_node_record[n].node_ptr;
		if ((core_spec == 0) || !node_ptr->cpu_spec_list)
			continue;
		if (!node_ptr->node_spec_bitmap) {
			info("CPUSpecList not registered for node %s yet",
			     node_ptr->name);
			continue;
		}
		/* remove node's specialized CPUs now */
		for (i = 0; i < (coff - c) ; i++) {
			if (!bit_test(node_ptr->node_spec_bitmap, i))
				bit_clear(core_map, c + i);
		}
	}
	return core_map;
}


/*
 * Determine the number of CPUs that a given job can use on a specific node
 * IN: job_ptr - pointer to job we are attempting to start
 * IN: node_index - zero origin node being considered for use
 * IN: cpu_cnt - array with count of CPU's available to job on each node
 * RET: number of usable CPUs on the identified node
 */
static int _get_cpu_cnt(struct job_record *job_ptr, const int node_index,
			uint16_t *cpu_cnt)
{
	int offset, cpus;
	uint16_t *layout_ptr = job_ptr->details->req_node_layout;

	cpus = cpu_cnt[node_index];
	if (layout_ptr &&
	    bit_test(job_ptr->details->req_node_bitmap, node_index)) {
		offset = bit_get_pos_num(job_ptr->details->req_node_bitmap,
					 node_index);
		cpus = MIN(cpus, layout_ptr[offset]);
	} else if (layout_ptr) {
		cpus = 0; /* should not happen? */
	}

	return cpus;
}

/* Compute resource usage for the given job on all available resources
 *
 * IN: job_ptr     - pointer to the job requesting resources
 * IN: node_map    - bitmap of available nodes
 * IN/OUT: core_map - bitmap of available cores
 * IN: cr_node_cnt - total number of nodes in the cluster
 * IN: cr_type     - resource type
 * OUT: cpu_cnt    - number of cpus that can be used by this job
 * IN: test_only   - ignore allocated memory check
 */
static void _get_res_usage(struct job_record *job_ptr, bitstr_t *node_map,
			   bitstr_t *core_map, uint32_t cr_node_cnt,
			   struct node_use_record *node_usage,
			   uint16_t cr_type, uint16_t **cpu_cnt_ptr,
			   bool test_only, bitstr_t *part_core_map)
{
	uint16_t *cpu_cnt;
	uint32_t n;

	cpu_cnt = xmalloc(cr_node_cnt * sizeof(uint16_t));
	for (n = 0; n < cr_node_cnt; n++) {
		if (!bit_test(node_map, n))
			continue;
		cpu_cnt[n] = _can_job_run_on_node(job_ptr, core_map, n,
						  node_usage, cr_type,
						  test_only, part_core_map);
	}
	*cpu_cnt_ptr = cpu_cnt;
}

static bool _enough_nodes(int avail_nodes, int rem_nodes,
			  uint32_t min_nodes, uint32_t req_nodes)
{
	int needed_nodes;

	if (req_nodes > min_nodes)
		needed_nodes = rem_nodes + min_nodes - req_nodes;
	else
		needed_nodes = rem_nodes;

	return (avail_nodes >= needed_nodes);
}

static void _cpus_to_use(int *avail_cpus, int rem_cpus, int rem_nodes,
			 struct job_details *details_ptr, uint16_t *cpu_cnt,
			 int node_inx, uint16_t cr_type)
{
	int resv_cpus;	/* CPUs to be allocated on other nodes */
	int vpus;

	if (details_ptr->whole_node == 1)	/* Use all CPUs on this node */
		return;

	resv_cpus = MAX((rem_nodes - 1), 0);
	resv_cpus *= details_ptr->pn_min_cpus;	/* At least 1 */
	rem_cpus -= resv_cpus;

	if (*avail_cpus > rem_cpus) {
		vpus = select_node_record[node_inx].vpus;
		if (cr_type & CR_SOCKET)
			vpus *= select_node_record[node_inx].cores;
		*avail_cpus = MAX(rem_cpus, (int)details_ptr->pn_min_cpus);
		/* Round up CPU count to CPU in allocation unit (e.g. core) */
		*cpu_cnt = ((int)(*avail_cpus + vpus - 1) / vpus) * vpus;
	}
}

/* this is the heart of the selection process */
static int _eval_nodes(struct job_record *job_ptr, bitstr_t *node_map,
			uint32_t min_nodes, uint32_t max_nodes,
			uint32_t req_nodes, uint32_t cr_node_cnt,
			uint16_t *cpu_cnt, uint16_t cr_type,
			bool prefer_alloc_nodes)
{
	int i, j, error_code = SLURM_ERROR;
	int *consec_nodes;	/* how many nodes we can add from this
				 * consecutive set of nodes */
	int *consec_cpus;	/* how many nodes we can add from this
				 * consecutive set of nodes */
	int *consec_start;	/* where this consecutive set starts (index) */
	int *consec_end;	/* where this consecutive set ends (index) */
	int *consec_req;	/* are nodes from this set required
				 * (in req_bitmap) */
	int consec_index, consec_size, sufficient;
	int rem_cpus, rem_nodes; /* remaining resources desired */
	int min_rem_nodes;	/* remaining resources desired */
	int total_cpus = 0;	/* #CPUs allocated to job */
	int best_fit_nodes, best_fit_cpus, best_fit_req;
	int best_fit_sufficient, best_fit_index = 0;
	int avail_cpus, ll;	/* ll = layout array index */
	bool required_node;
	struct job_details *details_ptr = job_ptr->details;
	bitstr_t *req_map    = details_ptr->req_node_bitmap;
	uint16_t *layout_ptr = details_ptr->req_node_layout;

	xassert(node_map);
	if (cr_node_cnt != node_record_count) {
		error("cons_res: node count inconsistent with slurmctld");
		return error_code;
	}
	if (bit_set_count(node_map) < min_nodes)
		return error_code;

	if ((details_ptr->req_node_bitmap) &&
	    (!bit_super_set(details_ptr->req_node_bitmap, node_map)))
		return error_code;

	if (prefer_alloc_nodes && !details_ptr->contiguous) {
		/* Select resource on busy nodes first in order to leave
		 * idle resources free for as long as possible so that longer
		 * running jobs can get more easily started by the backfill
		 * scheduler plugin */
		return _eval_nodes_busy(job_ptr, node_map,
				       min_nodes, max_nodes, req_nodes,
				       cr_node_cnt, cpu_cnt);
	}

	if ((cr_type & CR_LLN) ||
	    (!details_ptr->req_node_layout && job_ptr->part_ptr &&
	     (job_ptr->part_ptr->flags & PART_FLAG_LLN))) {
		/* Select resource on the Least Loaded Node */
		return _eval_nodes_lln(job_ptr, node_map,
				       min_nodes, max_nodes, req_nodes,
				       cr_node_cnt, cpu_cnt);
	}

	if (pack_serial_at_end &&
	    (details_ptr->min_cpus == 1) && (req_nodes == 1)) {
		/* Put serial jobs at the end of the available node list
		 * rather than using a best-fit algorithm, which fragments
		 * resources. */
		return _eval_nodes_serial(job_ptr, node_map,
					  min_nodes, max_nodes, req_nodes,
					  cr_node_cnt, cpu_cnt);
	}

	if (switch_record_cnt && switch_record_table) {
		/* Perform optimized resource selection based upon topology */
		if (have_dragonfly) {
			return _eval_nodes_dfly(job_ptr, node_map,
						min_nodes, max_nodes, req_nodes,
						cr_node_cnt, cpu_cnt, cr_type);
		} else {
			return _eval_nodes_topo(job_ptr, node_map,
						min_nodes, max_nodes, req_nodes,
						cr_node_cnt, cpu_cnt, cr_type);
		}
	}

	consec_size = 50;	/* start allocation for 50 sets of
				 * consecutive nodes */
	consec_cpus  = xmalloc(sizeof(int) * consec_size);
	consec_nodes = xmalloc(sizeof(int) * consec_size);
	consec_start = xmalloc(sizeof(int) * consec_size);
	consec_end   = xmalloc(sizeof(int) * consec_size);
	consec_req   = xmalloc(sizeof(int) * consec_size);

	/* Build table with information about sets of consecutive nodes */
	consec_index = 0;
	consec_cpus[consec_index] = consec_nodes[consec_index] = 0;
	consec_req[consec_index] = -1;	/* no required nodes here by default */

	rem_cpus = details_ptr->min_cpus;
	rem_nodes = MAX(min_nodes, req_nodes);
	min_rem_nodes = min_nodes;

	for (i = 0, ll = -1; i < cr_node_cnt; i++) {
		if (req_map)
			required_node = bit_test(req_map, i);
		else
			required_node = false;
		if (layout_ptr && required_node)
			ll++;
		if (bit_test(node_map, i)) {
			if (consec_nodes[consec_index] == 0)
				consec_start[consec_index] = i;
			avail_cpus = cpu_cnt[i];
			if (layout_ptr && required_node) {
				avail_cpus = MIN(avail_cpus, layout_ptr[ll]);
			} else if (layout_ptr) {
				avail_cpus = 0; /* should not happen? */
			}
			if ((max_nodes > 0) && required_node) {
				if (consec_req[consec_index] == -1) {
					/* first required node in set */
					consec_req[consec_index] = i;
				}
				total_cpus += avail_cpus;
				rem_cpus   -= avail_cpus;
				rem_nodes--;
				min_rem_nodes--;
				/* leaving bitmap set, decrement max limit */
				max_nodes--;
			} else {	/* node not selected (yet) */
				bit_clear(node_map, i);
				consec_cpus[consec_index] += avail_cpus;
				consec_nodes[consec_index]++;
			}
		} else if (consec_nodes[consec_index] == 0) {
			consec_req[consec_index] = -1;
			/* already picked up any required nodes */
			/* re-use this record */
		} else {
			consec_end[consec_index] = i - 1;
			if (++consec_index >= consec_size) {
				consec_size *= 2;
				xrealloc(consec_cpus, sizeof(int)*consec_size);
				xrealloc(consec_nodes,sizeof(int)*consec_size);
				xrealloc(consec_start,sizeof(int)*consec_size);
				xrealloc(consec_end,  sizeof(int)*consec_size);
				xrealloc(consec_req,  sizeof(int)*consec_size);
			}
			consec_cpus[consec_index]  = 0;
			consec_nodes[consec_index] = 0;
			consec_req[consec_index]   = -1;
		}
	}
	if (consec_nodes[consec_index] != 0)
		consec_end[consec_index++] = i - 1;

	if (select_debug_flags & DEBUG_FLAG_SELECT_TYPE) {
		for (i = 0; i < consec_index; i++) {
			info("cons_res: eval_nodes:%d consec "
			     "c=%d n=%d b=%d e=%d r=%d",
			     i, consec_cpus[i], consec_nodes[i],
			     consec_start[i], consec_end[i], consec_req[i]);
		}
	}

	/* Compute CPUs already allocated to required nodes */
	if ((details_ptr->max_cpus != NO_VAL) &&
	    (total_cpus > details_ptr->max_cpus)) {
		info("Job %u can't use required nodes due to max CPU limit",
		     job_ptr->job_id);
		goto fini;
	}

	/* accumulate nodes from these sets of consecutive nodes until */
	/*   sufficient resources have been accumulated */
	while (consec_index && (max_nodes > 0)) {
		best_fit_cpus = best_fit_nodes = best_fit_sufficient = 0;
		best_fit_req = -1;	/* first required node, -1 if none */
		for (i = 0; i < consec_index; i++) {
			if (consec_nodes[i] == 0)
				continue;	/* no usable nodes here */

			if (details_ptr->contiguous &&
			    details_ptr->req_node_bitmap &&
			    (consec_req[i] == -1))
				continue;  /* not required nodes */

			sufficient = (consec_cpus[i] >= rem_cpus) &&
				     _enough_nodes(consec_nodes[i], rem_nodes,
						   min_nodes, req_nodes);

			/* if first possibility OR */
			/* contains required nodes OR */
			/* first set large enough for request OR */
			/* tightest fit (less resource waste) OR */
			/* nothing yet large enough, but this is biggest */
			if ((best_fit_nodes == 0) ||
			    ((best_fit_req == -1) && (consec_req[i] != -1)) ||
			    (sufficient && (best_fit_sufficient == 0)) ||
			    (sufficient && (consec_cpus[i] < best_fit_cpus)) ||
			    (!sufficient && (consec_cpus[i] > best_fit_cpus))) {
				best_fit_cpus = consec_cpus[i];
				best_fit_nodes = consec_nodes[i];
				best_fit_index = i;
				best_fit_req = consec_req[i];
				best_fit_sufficient = sufficient;
			}

			if (details_ptr->contiguous &&
			    details_ptr->req_node_bitmap) {
				/* Must wait for all required nodes to be
				 * in a single consecutive block */
				int j, other_blocks = 0;
				for (j = (i+1); j < consec_index; j++) {
					if (consec_req[j] != -1) {
						other_blocks = 1;
						break;
					}
				}
				if (other_blocks) {
					best_fit_nodes = 0;
					break;
				}
			}
		}
		if (best_fit_nodes == 0)
			break;

		if (details_ptr->contiguous &&
		    ((best_fit_cpus < rem_cpus) ||
		     (!_enough_nodes(best_fit_nodes, rem_nodes,
				     min_nodes, req_nodes))))
			break;	/* no hole large enough */
		if (best_fit_req != -1) {
			/* This collection of nodes includes required ones
			 * select nodes from this set, first working up
			 * then down from the required nodes */
			for (i = best_fit_req;
			     i <= consec_end[best_fit_index]; i++) {
				if ((max_nodes <= 0) ||
				    ((rem_nodes <= 0) && (rem_cpus <= 0)))
					break;
				if (bit_test(node_map, i)) {
					/* required node already in set */
					continue;
				}
				avail_cpus = _get_cpu_cnt(job_ptr, i, cpu_cnt);
				if (avail_cpus <= 0)
					continue;

				/* This could result in 0, but if the user
				 * requested nodes here we will still give
				 * them and then the step layout will sort
				 * things out. */
				_cpus_to_use(&avail_cpus, rem_cpus,
					     min_rem_nodes, details_ptr,
					     &cpu_cnt[i], i, cr_type);
				total_cpus += avail_cpus;
				/* enforce the max_cpus limit */
				if ((details_ptr->max_cpus != NO_VAL) &&
				    (total_cpus > details_ptr->max_cpus)) {
					debug2("1 can't use this node "
					       "since it would put us "
					       "over the limit");
					total_cpus -= avail_cpus;
					continue;
				}
				bit_set(node_map, i);
				rem_nodes--;
				min_rem_nodes--;
				max_nodes--;
				rem_cpus -= avail_cpus;
			}
			for (i = (best_fit_req - 1);
			     i >= consec_start[best_fit_index]; i--) {
				if ((max_nodes <= 0) ||
				    ((rem_nodes <= 0) && (rem_cpus <= 0)))
					break;
				if (bit_test(node_map, i))
					continue;
				avail_cpus = _get_cpu_cnt(job_ptr, i, cpu_cnt);
				if (avail_cpus <= 0)
					continue;

				/* This could result in 0, but if the user
				 * requested nodes here we will still give
				 * them and then the step layout will sort
				 * things out. */
				_cpus_to_use(&avail_cpus, rem_cpus,
					     min_rem_nodes, details_ptr,
					     &cpu_cnt[i], i, cr_type);
				total_cpus += avail_cpus;
				/* enforce the max_cpus limit */
				if ((details_ptr->max_cpus != NO_VAL) &&
				    (total_cpus > details_ptr->max_cpus)) {
					debug2("2 can't use this node "
					       "since it would put us "
					       "over the limit");
					total_cpus -= avail_cpus;
					continue;
				}
				rem_cpus -= avail_cpus;
				bit_set(node_map, i);
				rem_nodes--;
				min_rem_nodes--;
				max_nodes--;
			}
		} else {
			/* No required nodes, try best fit single node */
			int *cpus_array = NULL, array_len;
			int best_fit = -1, best_size = 0;
			int first = consec_start[best_fit_index];
			int last  = consec_end[best_fit_index];
			if (rem_nodes <= 1) {
				array_len =  last - first + 1;
				cpus_array = xmalloc(sizeof(int) * array_len);
				for (i = first, j = 0; i <= last; i++, j++) {
					if (bit_test(node_map, i))
						continue;
					cpus_array[j] = _get_cpu_cnt(job_ptr,
								i, cpu_cnt);
					if (cpus_array[j] < rem_cpus)
						continue;
					if ((best_fit == -1) ||
					    (cpus_array[j] < best_size)) {
						best_fit = j;
						best_size = cpus_array[j];
						if (best_size == rem_cpus)
							break;
					}
				}
				/* If we found a single node to use,
				 * clear cpu counts for all other nodes */
				for (i = first, j = 0;
				     ((i <= last) && (best_fit != -1));
				     i++, j++) {
					if (j != best_fit)
						cpus_array[j] = 0;
				}
			}

			for (i = first, j = 0; i <= last; i++, j++) {
				if ((max_nodes <= 0) ||
				    ((rem_nodes <= 0) && (rem_cpus <= 0)))
					break;
				if (bit_test(node_map, i))
					continue;

				if (cpus_array)
					avail_cpus = cpus_array[j];
				else {
					avail_cpus = _get_cpu_cnt(job_ptr, i,
								  cpu_cnt);
				}
				if (avail_cpus <= 0)
					continue;

				if ((max_nodes == 1) &&
				    (avail_cpus < rem_cpus)) {
					/* Job can only take one more node and
					 * this one has insufficient CPU */
					continue;
				}

				/* This could result in 0, but if the user
				 * requested nodes here we will still give
				 * them and then the step layout will sort
				 * things out. */
				_cpus_to_use(&avail_cpus, rem_cpus,
					     min_rem_nodes, details_ptr,
					     &cpu_cnt[i], i, cr_type);
				total_cpus += avail_cpus;
				/* enforce the max_cpus limit */
				if ((details_ptr->max_cpus != NO_VAL) &&
				    (total_cpus > details_ptr->max_cpus)) {
					debug2("3 can't use this node "
					       "since it would put us "
					       "over the limit");
					total_cpus -= avail_cpus;
					continue;
				}
				rem_cpus -= avail_cpus;
				bit_set(node_map, i);
				rem_nodes--;
				min_rem_nodes--;
				max_nodes--;
			}
			xfree(cpus_array);
		}

		if (details_ptr->contiguous ||
		    ((rem_nodes <= 0) && (rem_cpus <= 0))) {
			error_code = SLURM_SUCCESS;
			break;
		}
		consec_cpus[best_fit_index] = 0;
		consec_nodes[best_fit_index] = 0;
	}

	if (error_code && (rem_cpus <= 0) &&
	    _enough_nodes(0, rem_nodes, min_nodes, req_nodes))
		error_code = SLURM_SUCCESS;

fini:	xfree(consec_cpus);
	xfree(consec_nodes);
	xfree(consec_start);
	xfree(consec_end);
	xfree(consec_req);
	return error_code;
}

/*
 * A variation of _eval_nodes() to select resources starting with allocated
 * nodes. Based upon _eval_nodes_lln().
 */
static int _eval_nodes_busy(struct job_record *job_ptr, bitstr_t *node_map,
			uint32_t min_nodes, uint32_t max_nodes,
			uint32_t req_nodes, uint32_t cr_node_cnt,
			uint16_t *cpu_cnt)
{
	int i, i_start, i_end, error_code = SLURM_ERROR;
	int rem_cpus, rem_nodes; /* remaining resources desired */
	int min_rem_nodes;	/* remaining resources desired */
	int total_cpus = 0;	/* #CPUs allocated to job */
	int avail_cpus = 0;
	struct job_details *details_ptr = job_ptr->details;
	bitstr_t *req_map = details_ptr->req_node_bitmap;

	rem_cpus = details_ptr->min_cpus;
	rem_nodes = MAX(min_nodes, req_nodes);
	min_rem_nodes = min_nodes;
	i_start = bit_ffs(node_map);
	if (i_start >= 0)
		i_end = bit_fls(node_map);
	else
		i_end = i_start - 1;
	if (req_map) {
		for (i = i_start; i <= i_end; i++) {
			if (!bit_test(req_map, i)) {
				bit_clear(node_map, i);
				continue;
			}
			if (bit_test(node_map, i)) {
				avail_cpus = cpu_cnt[i];
				if ((avail_cpus > 0) && (max_nodes > 0)) {
					total_cpus += avail_cpus;
					rem_cpus   -= avail_cpus;
					rem_nodes--;
					min_rem_nodes--;
					/* leaving bitmap set, decr max limit */
					max_nodes--;
				} else {	/* node not selected (yet) */
					bit_clear(node_map, i);
				}
			}
		}
	} else {
		bit_nclear(node_map, 0, (cr_node_cnt - 1));
	}

	/* Compute CPUs already allocated to required nodes */
	if ((details_ptr->max_cpus != NO_VAL) &&
	    (total_cpus > details_ptr->max_cpus)) {
		info("Job %u can't use required nodes due to max CPU limit",
		     job_ptr->job_id);
		return error_code;
	}

	/* Start by using nodes that already have a job running */
	for (i = i_start; i <= i_end; i++) {
		if (bit_test(node_map, i) ||
		    bit_test(idle_node_bitmap, i))
			continue;
		avail_cpus = cpu_cnt[i];
		if ((avail_cpus > 0) && (max_nodes > 0)) {
			bit_set(node_map, i);
			total_cpus += avail_cpus;
			rem_cpus   -= avail_cpus;
			rem_nodes--;
			max_nodes--;
			if ((max_nodes <= 0) ||
			    ((rem_cpus <= 0) && (rem_nodes <= 0)))
				break;
		}
	}

	/* Now try to use idle nodes */
	for (i = i_start; i <= i_end; i++) {
		if (bit_test(node_map, i) ||
		    !bit_test(idle_node_bitmap, i))
			continue;
		avail_cpus = cpu_cnt[i];
		if ((avail_cpus > 0) && (max_nodes > 0)) {
			bit_set(node_map, i);
			total_cpus += avail_cpus;
			rem_cpus   -= avail_cpus;
			rem_nodes--;
			max_nodes--;
			if ((max_nodes <= 0) ||
			    ((rem_cpus <= 0) && (rem_nodes <= 0)))
				break;
		}
	}

	if ((rem_cpus > 0) || (min_rem_nodes > 0))  {
		bit_nclear(node_map, 0, cr_node_cnt-1); /* Clear Map. */
		error_code = SLURM_ERROR;
	} else
		error_code = SLURM_SUCCESS;

	return error_code;
}

/*
 * A variation of _eval_nodes() to select resources on the least loaded nodes */
static int _eval_nodes_lln(struct job_record *job_ptr, bitstr_t *node_map,
			uint32_t min_nodes, uint32_t max_nodes,
			uint32_t req_nodes, uint32_t cr_node_cnt,
			uint16_t *cpu_cnt)
{
	int i, i_start, i_end, error_code = SLURM_ERROR;
	int rem_cpus, rem_nodes; /* remaining resources desired */
	int min_rem_nodes;	/* remaining resources desired */
	int total_cpus = 0;	/* #CPUs allocated to job */
	int avail_cpus;
	struct job_details *details_ptr = job_ptr->details;
	bitstr_t *req_map = details_ptr->req_node_bitmap;
	int last_max_cpu_cnt = -1;

	rem_cpus = details_ptr->min_cpus;
	rem_nodes = MAX(min_nodes, req_nodes);
	min_rem_nodes = min_nodes;
	i_start = bit_ffs(node_map);
	if (i_start >= 0)
		i_end = bit_fls(node_map);
	else
		i_end = i_start - 1;
	if (req_map) {
		for (i = i_start; i <= i_end; i++) {
			if (!bit_test(req_map, i)) {
				bit_clear(node_map, i);
				continue;
			}
			if (bit_test(node_map, i)) {
				avail_cpus = cpu_cnt[i];
				if (max_nodes > 0) {
					total_cpus += avail_cpus;
					rem_cpus   -= avail_cpus;
					rem_nodes--;
					min_rem_nodes--;
					/* leaving bitmap set, decr max limit */
					max_nodes--;
				} else {	/* node not selected (yet) */
					bit_clear(node_map, i);
				}
			}
		}
	} else {
		bit_nclear(node_map, 0, (cr_node_cnt - 1));
	}

	/* Compute CPUs already allocated to required nodes */
	if ((details_ptr->max_cpus != NO_VAL) &&
	    (total_cpus > details_ptr->max_cpus)) {
		info("Job %u can't use required nodes due to max CPU limit",
		     job_ptr->job_id);
		goto fini;
	}

	/* Accumulate nodes from those with highest available CPU count.
	 * Logic is optimized for small node/CPU count allocations.
	 * For larger allocation, use list_sort(). */
	while (((rem_cpus > 0) || (rem_nodes > 0)) && (max_nodes > 0)) {
		int max_cpu_idx = -1;
		for (i = i_start; i <= i_end; i++) {
			if (bit_test(node_map, i))
				continue;
			if ((max_cpu_idx == -1) ||
			    (cpu_cnt[max_cpu_idx] < cpu_cnt[i])) {
				max_cpu_idx = i;
				if (cpu_cnt[max_cpu_idx] == last_max_cpu_cnt)
					break;
			}
		}
		if ((max_cpu_idx == -1) || (cpu_cnt[max_cpu_idx] == 0))
			break;
		last_max_cpu_cnt = cpu_cnt[max_cpu_idx];
		avail_cpus = _get_cpu_cnt(job_ptr, max_cpu_idx, cpu_cnt);
		if (avail_cpus) {
			rem_cpus -= avail_cpus;
			bit_set(node_map, max_cpu_idx);
			rem_nodes--;
			min_rem_nodes--;
			max_nodes--;
		} else {
			break;
		}
	}

	if ((rem_cpus > 0) || (min_rem_nodes > 0))  {
		bit_nclear(node_map, 0, cr_node_cnt-1); /* Clear Map. */
		error_code = SLURM_ERROR;
	} else
		error_code = SLURM_SUCCESS;

fini:	return error_code;
}

/*
 * A variation of _eval_nodes() to select resources at the end of the node
 * list to reduce fragmentation */
static int _eval_nodes_serial(struct job_record *job_ptr, bitstr_t *node_map,
			      uint32_t min_nodes, uint32_t max_nodes,
			      uint32_t req_nodes, uint32_t cr_node_cnt,
			      uint16_t *cpu_cnt)
{
	int i, i_start, i_end, error_code = SLURM_ERROR;
	int rem_cpus, rem_nodes; /* remaining resources desired */
	int min_rem_nodes;	/* remaining resources desired */
	int total_cpus = 0;	/* #CPUs allocated to job */
	int avail_cpus;
	struct job_details *details_ptr = job_ptr->details;
	bitstr_t *req_map = details_ptr->req_node_bitmap;

	rem_cpus = details_ptr->min_cpus;
	rem_nodes = MAX(min_nodes, req_nodes);
	min_rem_nodes = min_nodes;
	i_start = bit_ffs(node_map);
	if (i_start >= 0)
		i_end = bit_fls(node_map);
	else
		i_end = i_start - 1;
	if (req_map) {
		for (i = i_start; i <= i_end; i++) {
			if (!bit_test(req_map, i)) {
				bit_clear(node_map, i);
				continue;
			}
			if (bit_test(node_map, i)) {
				avail_cpus = cpu_cnt[i];
				if (max_nodes > 0) {
					total_cpus += avail_cpus;
					rem_cpus   -= avail_cpus;
					rem_nodes--;
					min_rem_nodes--;
					/* leaving bitmap set, decr max limit */
					max_nodes--;
				} else {	/* node not selected (yet) */
					bit_clear(node_map, i);
				}
			}
		}
	} else {
		bit_nclear(node_map, 0, (cr_node_cnt - 1));
	}

	/* Compute CPUs already allocated to required nodes */
	if ((details_ptr->max_cpus != NO_VAL) &&
	    (total_cpus > details_ptr->max_cpus)) {
		info("Job %u can't use required nodes due to max CPU limit",
		     job_ptr->job_id);
		goto fini;
	}

	while (((rem_cpus > 0) || (rem_nodes > 0)) && (max_nodes > 0)) {
		int max_cpu_idx = -1;
		for (i = i_end; i >= i_start; i--) {
			if (bit_test(node_map, i))
				continue;
			if (cpu_cnt[i]) {
				max_cpu_idx = i;
				break;
			}
		}
		if ((max_cpu_idx == -1) || (cpu_cnt[max_cpu_idx] == 0))
			break;
		avail_cpus = _get_cpu_cnt(job_ptr, max_cpu_idx, cpu_cnt);
		if (avail_cpus) {
			rem_cpus -= avail_cpus;
			bit_set(node_map, max_cpu_idx);
			rem_nodes--;
			min_rem_nodes--;
			max_nodes--;
		} else {
			break;
		}
	}

	if ((rem_cpus > 0) || (min_rem_nodes > 0))  {
		bit_nclear(node_map, 0, cr_node_cnt-1); /* Clear Map. */
		error_code = SLURM_ERROR;
	} else
		error_code = SLURM_SUCCESS;

fini:	return error_code;
}

/*
 * A network topology aware version of _eval_nodes().
 * NOTE: The logic here is almost identical to that of _job_test_topo()
 *       in select_linear.c. Any bug found here is probably also there.
 */
static int _eval_nodes_topo(struct job_record *job_ptr, bitstr_t *bitmap,
			uint32_t min_nodes, uint32_t max_nodes,
			uint32_t req_nodes, uint32_t cr_node_cnt,
			uint16_t *cpu_cnt, uint16_t cr_type)
{
	bitstr_t **switches_bitmap = NULL;	/* nodes on this switch */
	int       *switches_cpu_cnt = NULL;	/* total CPUs on switch */
	int       *switches_node_cnt = NULL;	/* total nodes on switch */
	int       *switches_required = NULL;	/* set if has required node */
	int        leaf_switch_count = 0;   /* Count of leaf node switches used */

	bitstr_t  *avail_nodes_bitmap = NULL;	/* nodes on any switch */
	bitstr_t  *req_nodes_bitmap   = NULL;
	int rem_cpus, rem_nodes;	/* remaining resources desired */
	int min_rem_nodes;	/* remaining resources desired */
	int avail_cpus;
	int total_cpus = 0;	/* #CPUs allocated to job */
	int i, j, rc = SLURM_SUCCESS;
	int best_fit_inx, first, last;
	int best_fit_nodes, best_fit_cpus;
	int best_fit_location = 0, best_fit_sufficient;
	bool sufficient;
	long time_waiting = 0;

	if (job_ptr->req_switch) {
		time_t     time_now;
		time_now = time(NULL);
		if (job_ptr->wait4switch_start == 0)
			job_ptr->wait4switch_start = time_now;
		time_waiting = time_now - job_ptr->wait4switch_start;
	}

	rem_cpus = job_ptr->details->min_cpus;
	rem_nodes = MAX(min_nodes, req_nodes);
	min_rem_nodes = min_nodes;

	if (job_ptr->details->req_node_bitmap) {
		req_nodes_bitmap = bit_copy(job_ptr->details->req_node_bitmap);
		i = bit_set_count(req_nodes_bitmap);
		if (i > max_nodes) {
			info("job %u requires more nodes than currently "
			     "available (%u>%u)",
			     job_ptr->job_id, i, max_nodes);
			rc = SLURM_ERROR;
			goto fini;
		}
	}

	/* Construct a set of switch array entries,
	 * use the same indexes as switch_record_table in slurmctld */
	switches_bitmap   = xmalloc(sizeof(bitstr_t *) * switch_record_cnt);
	switches_cpu_cnt  = xmalloc(sizeof(int)        * switch_record_cnt);
	switches_node_cnt = xmalloc(sizeof(int)        * switch_record_cnt);
	switches_required = xmalloc(sizeof(int)        * switch_record_cnt);
	avail_nodes_bitmap = bit_alloc(cr_node_cnt);
	for (i=0; i<switch_record_cnt; i++) {
		switches_bitmap[i] = bit_copy(switch_record_table[i].
					      node_bitmap);
		bit_and(switches_bitmap[i], bitmap);
		bit_or(avail_nodes_bitmap, switches_bitmap[i]);
		switches_node_cnt[i] = bit_set_count(switches_bitmap[i]);
		if (req_nodes_bitmap &&
		    bit_overlap(req_nodes_bitmap, switches_bitmap[i])) {
			switches_required[i] = 1;
		}
	}
	bit_nclear(bitmap, 0, cr_node_cnt - 1);

	if (select_debug_flags & DEBUG_FLAG_SELECT_TYPE) {
		for (i=0; i<switch_record_cnt; i++) {
			char *node_names = NULL;
			if (switches_node_cnt[i]) {
				node_names = bitmap2node_name(
						switches_bitmap[i]);
			}
			debug("switch=%s nodes=%u:%s required:%u speed:%u",
			      switch_record_table[i].name,
			      switches_node_cnt[i], node_names,
			      switches_required[i],
			      switch_record_table[i].link_speed);
			xfree(node_names);
		}
	}

	if (req_nodes_bitmap &&
	    (!bit_super_set(req_nodes_bitmap, avail_nodes_bitmap))) {
		info("job %u requires nodes not available on any switch",
		     job_ptr->job_id);
		rc = SLURM_ERROR;
		goto fini;
	}

	/* Check that specific required nodes are linked together */
	if (req_nodes_bitmap) {
		rc = SLURM_ERROR;
		for (i=0; i<switch_record_cnt; i++) {
			if (bit_super_set(req_nodes_bitmap,
					  switches_bitmap[i])) {
				rc = SLURM_SUCCESS;
				break;
			}
		}
		if ( rc == SLURM_ERROR ) {
			info("job %u requires nodes that are not linked "
			     "together", job_ptr->job_id);
			goto fini;
		}
	}

	if (req_nodes_bitmap) {
		/* Accumulate specific required resources, if any */
		first = bit_ffs(req_nodes_bitmap);
		last  = bit_fls(req_nodes_bitmap);
		for (i=first; ((i<=last) && (first>=0)); i++) {
			if (!bit_test(req_nodes_bitmap, i))
				continue;
			if (max_nodes <= 0) {
				info("job %u requires nodes than allowed",
				     job_ptr->job_id);
				rc = SLURM_ERROR;
				goto fini;
			}
			bit_set(bitmap, i);
			bit_clear(avail_nodes_bitmap, i);
			avail_cpus = _get_cpu_cnt(job_ptr, i, cpu_cnt);
			/* This could result in 0, but if the user
			 * requested nodes here we will still give
			 * them and then the step layout will sort
			 * things out. */
			_cpus_to_use(&avail_cpus, rem_cpus, min_rem_nodes,
				     job_ptr->details, &cpu_cnt[i], i, cr_type);
			rem_nodes--;
			min_rem_nodes--;
			max_nodes--;
			total_cpus += avail_cpus;
			rem_cpus   -= avail_cpus;
			for (j=0; j<switch_record_cnt; j++) {
				if (!bit_test(switches_bitmap[j], i))
					continue;
				bit_clear(switches_bitmap[j], i);
				switches_node_cnt[j]--;
				/* keep track of the accumulated resources */
				switches_required[j] += avail_cpus;
			}
		}
		/* Compute CPUs already allocated to required nodes */
		if ((job_ptr->details->max_cpus != NO_VAL) &&
		    (total_cpus > job_ptr->details->max_cpus)) {
			info("Job %u can't use required node due to max CPU "
			     "limit", job_ptr->job_id);
			rc = SLURM_ERROR;
			goto fini;
		}
		if ((rem_nodes <= 0) && (rem_cpus <= 0))
			goto fini;

		/* Update bitmaps and node counts for higher-level switches */
		for (j=0; j<switch_record_cnt; j++) {
			if (switches_node_cnt[j] == 0)
				continue;
			first = bit_ffs(switches_bitmap[j]);
			if (first < 0)
				continue;
			last  = bit_fls(switches_bitmap[j]);
			for (i=first; i<=last; i++) {
				if (!bit_test(switches_bitmap[j], i))
					continue;
				if (!bit_test(avail_nodes_bitmap, i)) {
					/* cleared from lower level */
					bit_clear(switches_bitmap[j], i);
					switches_node_cnt[j]--;
				} else {
					switches_cpu_cnt[j] +=
						_get_cpu_cnt(job_ptr, i,
							     cpu_cnt);
				}
			}
		}
	} else {
		/* No specific required nodes, calculate CPU counts */
		for (j=0; j<switch_record_cnt; j++) {
			first = bit_ffs(switches_bitmap[j]);
			if (first < 0)
				continue;
			last  = bit_fls(switches_bitmap[j]);
			for (i=first; i<=last; i++) {
				if (!bit_test(switches_bitmap[j], i))
					continue;
				switches_cpu_cnt[j] +=
					_get_cpu_cnt(job_ptr, i, cpu_cnt);
			}
		}
	}

	/* Determine lowest level switch satisfying request with best fit
	 * in respect of the specific required nodes if specified
	 */
	best_fit_inx = -1;
	for (j=0; j<switch_record_cnt; j++) {
		if ((switches_cpu_cnt[j] < rem_cpus) ||
		    (!_enough_nodes(switches_node_cnt[j], rem_nodes,
				    min_nodes, req_nodes)))
			continue;
		if ((best_fit_inx != -1) && (req_nodes > min_nodes) &&
		    (switches_node_cnt[best_fit_inx] < req_nodes) &&
		    (switches_node_cnt[best_fit_inx] < switches_node_cnt[j])) {
			/* Try to get up to the requested node count */
			best_fit_inx = -1;
		}

		/*
		 * If first possibility OR
		 * first required switch OR
		 * lower level switch OR
		 * same level but tighter switch (less resource waste) OR
		 * 2 required switches of same level and nodes count
		 * but the latter accumulated cpus amount is bigger than
		 * the former one
		 */
		if ((best_fit_inx == -1) ||
		    (!switches_required[best_fit_inx] && switches_required[j]) ||
		    (switch_record_table[j].level <
		     switch_record_table[best_fit_inx].level) ||
		    ((switch_record_table[j].level ==
		      switch_record_table[best_fit_inx].level) &&
		     (switches_node_cnt[j] < switches_node_cnt[best_fit_inx])) ||
		    ((switches_required[best_fit_inx] && switches_required[j]) &&
		     (switch_record_table[j].level ==
		      switch_record_table[best_fit_inx].level) &&
		     (switches_node_cnt[j] == switches_node_cnt[best_fit_inx]) &&
		     switches_required[best_fit_inx] < switches_required[j]) ) {
			/* If first possibility OR */
			/* current best switch not required OR */
			/* current best switch required but this */
			/* better one too */
			if ( best_fit_inx == -1 ||
			     !switches_required[best_fit_inx] ||
			     (switches_required[best_fit_inx] &&
			      switches_required[j]) )
				best_fit_inx = j;
		}
	}
	if (best_fit_inx == -1) {
		debug("job %u: best_fit topology failure: no switch currently "
		      "has sufficient resource to satisfy the request",
		      job_ptr->job_id);
		rc = SLURM_ERROR;
		goto fini;
	}
	if (!switches_required[best_fit_inx] && req_nodes_bitmap ) {
		debug("job %u: best_fit topology failure: no switch "
		      "including requested nodes and satisfying the "
		      "request found", job_ptr->job_id);
		rc = SLURM_ERROR;
		goto fini;
	}
	bit_and(avail_nodes_bitmap, switches_bitmap[best_fit_inx]);

	/* Identify usable leafs (within higher switch having best fit) */
	for (j=0; j<switch_record_cnt; j++) {
		if ((switch_record_table[j].level != 0) ||
		    (!bit_super_set(switches_bitmap[j],
				    switches_bitmap[best_fit_inx]))) {
			switches_node_cnt[j] = 0;
		}
	}

	/* Select resources from these leafs on a best-fit basis */
	/* Use required switches first to minimize the total amount */
	/* of switches */
	/* compute best-switch nodes available array */
	while ((max_nodes > 0) && ((rem_nodes > 0) || (rem_cpus > 0))) {
		int *cpus_array = NULL, array_len;
		best_fit_cpus = best_fit_nodes = best_fit_sufficient = 0;
		for (j=0; j<switch_record_cnt; j++) {
			if (switches_node_cnt[j] == 0)
				continue;
			sufficient = (switches_cpu_cnt[j] >= rem_cpus) &&
				     _enough_nodes(switches_node_cnt[j],
						   rem_nodes, min_nodes,
						   req_nodes);
			/* If first possibility OR */
			/* first required switch OR */
			/* first set large enough for request OR */
			/* tightest fit (less resource waste) OR */
			/* nothing yet large enough, but this is biggest OR */
			/* 2 required switches of same level and cpus count */
			/* but the latter accumulated cpus amount is bigger */
			/* than the former one */
			if ((best_fit_nodes == 0) ||
			    (!switches_required[best_fit_location] &&
			     switches_required[j] ) ||
			    (sufficient && (best_fit_sufficient == 0)) ||
			    (sufficient &&
			     (switches_cpu_cnt[j] < best_fit_cpus)) ||
			    ((sufficient == 0) &&
			     (switches_cpu_cnt[j] > best_fit_cpus)) ||
			    (switches_required[best_fit_location] &&
			     switches_required[j] &&
			     switches_cpu_cnt[best_fit_location] ==
			     switches_cpu_cnt[j] &&
			     switches_required[best_fit_location] <
			     switches_required[j]) ) {
				/* If first possibility OR */
				/* current best switch not required OR */
				/* current best switch required but this */
				/* better one too */
				if ((best_fit_nodes == 0) ||
				    !switches_required[best_fit_location] ||
				    (switches_required[best_fit_location] &&
				     switches_required[j])) {
					best_fit_cpus =  switches_cpu_cnt[j];
					best_fit_nodes = switches_node_cnt[j];
					best_fit_location = j;
					best_fit_sufficient = sufficient;
				}
			}
		}
		if (best_fit_nodes == 0)
			break;

		leaf_switch_count++;
		/* Use select nodes from this leaf */
		first = bit_ffs(switches_bitmap[best_fit_location]);
		last  = bit_fls(switches_bitmap[best_fit_location]);

		/* compute best-switch nodes available cpus array */
		array_len = last - first + 1;
		cpus_array = xmalloc(sizeof(int) * array_len);
		for (i=first, j=0; ((i<=last) && (first>=0)); i++, j++) {
			if (!bit_test(switches_bitmap
				      [best_fit_location], i))
				cpus_array[j] = 0;
			else
				cpus_array[j] = _get_cpu_cnt(job_ptr, i,
							     cpu_cnt);
		}

		if (job_ptr->req_switch > 0) {
			if (time_waiting >= job_ptr->wait4switch) {
				job_ptr->best_switch = true;
				debug3("Job=%u Waited %ld sec for switches use=%d",
					job_ptr->job_id, time_waiting,
					leaf_switch_count);
			} else if (leaf_switch_count>job_ptr->req_switch) {
				/* Allocation is for more than requested number
				 * of switches */
				job_ptr->best_switch = false;
				debug3("Job=%u waited %ld sec for switches=%u "
					"found=%d wait %u",
					job_ptr->job_id, time_waiting,
					job_ptr->req_switch,
					leaf_switch_count,
					job_ptr->wait4switch);
			} else {
				job_ptr->best_switch = true;
			}
		}

		/* accumulate resources from this leaf on a best-fit basis */
		while ((max_nodes > 0) && ((rem_nodes > 0) || (rem_cpus > 0))) {
			/* pick a node using a best-fit approach */
			/* if rem_cpus < 0, then we will search for nodes
			 * with lower free cpus nb first
			 */
			int suff = 0, bfsuff = 0, bfloc = 0 , bfsize = 0;
			int ca_bfloc = 0;
			for (i=first, j=0; ((i<=last) && (first>=0));
			     i++, j++) {
				if (cpus_array[j] == 0)
					continue;
				suff = cpus_array[j] >= rem_cpus;
				if ( (bfsize == 0) ||
				     (suff && !bfsuff) ||
				     (suff && (cpus_array[j] < bfsize)) ||
				     (!suff && (cpus_array[j] > bfsize)) ) {
					bfsuff = suff;
					bfloc = i;
					bfsize = cpus_array[j];
					ca_bfloc = j;
				}
			}

			/* no node found, break */
			if (bfsize == 0)
				break;

			/* clear resources of this node from the switch */
			bit_clear(switches_bitmap[best_fit_location],bfloc);
			switches_node_cnt[best_fit_location]--;

			switches_cpu_cnt[best_fit_location] -= bfsize;
			cpus_array[ca_bfloc] = 0;

			/* if this node was already selected in an other */
			/* switch, skip it */
			if (bit_test(bitmap, bfloc)) {
				continue;
			}

			/* This could result in 0, but if the user
			 * requested nodes here we will still give
			 * them and then the step layout will sort
			 * things out. */
			_cpus_to_use(&bfsize, rem_cpus, min_rem_nodes,
				     job_ptr->details, &cpu_cnt[bfloc], bfloc,
				     cr_type);

			/* enforce the max_cpus limit */
			if ((job_ptr->details->max_cpus != NO_VAL) &&
			    (total_cpus+bfsize > job_ptr->details->max_cpus)) {
				debug2("5 can't use this node since it "
				       "would put us over the limit");
				continue;
			}

			/* take the node into account */
			bit_set(bitmap, bfloc);
			total_cpus += bfsize;
			rem_nodes--;
			min_rem_nodes--;
			max_nodes--;
			rem_cpus -= bfsize;
		}

		/* free best-switch nodes available cpus array */
		xfree(cpus_array);

		/* mark this switch as processed */
		switches_node_cnt[best_fit_location] = 0;

	}

	if ((rem_cpus <= 0) &&
	    _enough_nodes(0, rem_nodes, min_nodes, req_nodes)) {
		rc = SLURM_SUCCESS;
	} else
		rc = SLURM_ERROR;

 fini:	FREE_NULL_BITMAP(avail_nodes_bitmap);
	FREE_NULL_BITMAP(req_nodes_bitmap);
	if (switches_bitmap) {
		for (i = 0; i < switch_record_cnt; i++) {
			FREE_NULL_BITMAP(switches_bitmap[i]);
		}
	}
	xfree(switches_bitmap);
	xfree(switches_cpu_cnt);
	xfree(switches_node_cnt);
	xfree(switches_required);

	return rc;
}

/*
 * A dragonfly network topology aware version of _eval_nodes().
 * NOTE: The logic here is almost identical to that of _job_test_topo()
 *       in select_linear.c. Any bug found here is probably also there.
 */
static int _eval_nodes_dfly(struct job_record *job_ptr, bitstr_t *bitmap,
			uint32_t min_nodes, uint32_t max_nodes,
			uint32_t req_nodes, uint32_t cr_node_cnt,
			uint16_t *cpu_cnt, uint16_t cr_type)
{
	bitstr_t **switches_bitmap = NULL;	/* nodes on this switch */
	int       *switches_cpu_cnt = NULL;	/* total CPUs on switch */
	int       *switches_node_cnt = NULL;	/* total nodes on switch */
	int       *switches_node_use = NULL;	/* nodes from switch used */
	int        leaf_switch_count = 0;	/* Count of leaf node switches used */

	bitstr_t  *avail_nodes_bitmap = NULL;	/* nodes on any switch */
	bitstr_t  *req_nodes_bitmap   = NULL;
	int rem_cpus, rem_nodes;	/* remaining resources desired */
	int min_rem_nodes;	/* remaining resources desired */
	int avail_cpus;
	int total_cpus = 0;	/* #CPUs allocated to job */
	int i, j, rc = SLURM_SUCCESS;
	int best_fit_inx, first, last;
	int best_fit_nodes, best_fit_cpus;
	int best_fit_location = 0;
	long time_waiting = 0;
	int req_switch_cnt = 0;
	int req_switch_id = -1;

	if (job_ptr->req_switch > 1) {
		/* Maximum leaf switch count >1 probably makes no sense */
		info("%s: Resetting job %u leaf switch count from %u to 0",
		     __func__, job_ptr->job_id, job_ptr->req_switch);
		job_ptr->req_switch = 0;
	}
	if (job_ptr->req_switch) {
		time_t     time_now;
		time_now = time(NULL);
		if (job_ptr->wait4switch_start == 0)
			job_ptr->wait4switch_start = time_now;
		time_waiting = time_now - job_ptr->wait4switch_start;
	}

	rem_cpus = job_ptr->details->min_cpus;
	rem_nodes = MAX(min_nodes, req_nodes);
	min_rem_nodes = min_nodes;

	if (job_ptr->details->req_node_bitmap) {
		req_nodes_bitmap = bit_copy(job_ptr->details->req_node_bitmap);
		i = bit_set_count(req_nodes_bitmap);
		if (i > max_nodes) {
			info("job %u requires more nodes than currently "
			     "available (%u>%u)",
			     job_ptr->job_id, i, max_nodes);
			rc = SLURM_ERROR;
			goto fini;
		}
	}

	/* Construct a set of switch array entries,
	 * use the same indexes as switch_record_table in slurmctld */
	switches_bitmap   = xmalloc(sizeof(bitstr_t *) * switch_record_cnt);
	switches_cpu_cnt  = xmalloc(sizeof(int)        * switch_record_cnt);
	switches_node_cnt = xmalloc(sizeof(int)        * switch_record_cnt);
	switches_node_use = xmalloc(sizeof(int)        * switch_record_cnt);
	avail_nodes_bitmap = bit_alloc(cr_node_cnt);
	for (i = 0; i < switch_record_cnt; i++) {
		switches_bitmap[i] = bit_copy(switch_record_table[i].
					      node_bitmap);
		bit_and(switches_bitmap[i], bitmap);
		bit_or(avail_nodes_bitmap, switches_bitmap[i]);
		switches_node_cnt[i] = bit_set_count(switches_bitmap[i]);
	}
	bit_nclear(bitmap, 0, cr_node_cnt - 1);

	if (select_debug_flags & DEBUG_FLAG_SELECT_TYPE) {
		for (i = 0; i < switch_record_cnt; i++) {
			char *node_names = NULL;
			if (switches_node_cnt[i]) {
				node_names = bitmap2node_name(
						switches_bitmap[i]);
			}
			debug("switch=%s nodes=%u:%s speed:%u",
			      switch_record_table[i].name,
			      switches_node_cnt[i], node_names,
			      switch_record_table[i].link_speed);
			xfree(node_names);
		}
	}

	if (req_nodes_bitmap &&
	    (!bit_super_set(req_nodes_bitmap, avail_nodes_bitmap))) {
		info("job %u requires nodes not available on any switch",
		     job_ptr->job_id);
		rc = SLURM_ERROR;
		goto fini;
	}

	/* Check that specific required nodes are linked together */
	if (req_nodes_bitmap) {
		rc = SLURM_ERROR;
		for (i = 0; i < switch_record_cnt; i++) {
			if (bit_super_set(req_nodes_bitmap,
					  switches_bitmap[i])) {
				rc = SLURM_SUCCESS;
				break;
			}
		}
		if ( rc == SLURM_ERROR ) {
			info("job %u requires nodes that are not linked "
			     "together", job_ptr->job_id);
			goto fini;
		}
	}

	if (req_nodes_bitmap) {
		/* Accumulate specific required resources, if any */
		first = bit_ffs(req_nodes_bitmap);
		last  = bit_fls(req_nodes_bitmap);
		for (i = first; ((i <= last) && (first >= 0)); i++) {
			if (!bit_test(req_nodes_bitmap, i))
				continue;
			if (max_nodes <= 0) {
				info("job %u requires nodes than allowed",
				     job_ptr->job_id);
				rc = SLURM_ERROR;
				goto fini;
			}
			bit_set(bitmap, i);
			bit_clear(avail_nodes_bitmap, i);
			avail_cpus = _get_cpu_cnt(job_ptr, i, cpu_cnt);
			/* This could result in 0, but if the user
			 * requested nodes here we will still give
			 * them and then the step layout will sort
			 * things out. */
			_cpus_to_use(&avail_cpus, rem_cpus, min_rem_nodes,
				     job_ptr->details, &cpu_cnt[i], i, cr_type);
			rem_nodes--;
			min_rem_nodes--;
			max_nodes--;
			total_cpus += avail_cpus;
			rem_cpus   -= avail_cpus;
			for (j = 0; j < switch_record_cnt; j++) {
				if (!bit_test(switches_bitmap[j], i))
					continue;
				bit_clear(switches_bitmap[j], i);
				switches_node_cnt[j]--;
				switches_node_use[j]++;
				if (switch_record_table[j].level == 0) {
					req_switch_cnt++;
					req_switch_id = j;
				}
			}
		}
		/* Compute CPUs already allocated to required nodes */
		if ((job_ptr->details->max_cpus != NO_VAL) &&
		    (total_cpus > job_ptr->details->max_cpus)) {
			info("Job %u can't use required node due to max CPU "
			     "limit", job_ptr->job_id);
			rc = SLURM_ERROR;
			goto fini;
		}
		if ((rem_nodes <= 0) && (rem_cpus <= 0))
			goto fini;

		/* Update bitmaps and node counts for higher-level switches */
		for (j = 0; j < switch_record_cnt; j++) {
			if (switches_node_cnt[j] == 0)
				continue;
			first = bit_ffs(switches_bitmap[j]);
			if (first < 0)
				continue;
			last  = bit_fls(switches_bitmap[j]);
			for (i = first; i <= last; i++) {
				if (!bit_test(switches_bitmap[j], i))
					continue;
				if (!bit_test(avail_nodes_bitmap, i)) {
					/* cleared from lower level */
					bit_clear(switches_bitmap[j], i);
					switches_node_cnt[j]--;
				} else {
					switches_cpu_cnt[j] +=
						_get_cpu_cnt(job_ptr, i,
							     cpu_cnt);
				}
			}
		}
	} else {
		/* No specific required nodes, calculate CPU counts */
		for (j = 0; j < switch_record_cnt; j++) {
			first = bit_ffs(switches_bitmap[j]);
			if (first < 0)
				continue;
			last  = bit_fls(switches_bitmap[j]);
			for (i = first; i <= last; i++) {
				if (!bit_test(switches_bitmap[j], i))
					continue;
				switches_cpu_cnt[j] +=
					_get_cpu_cnt(job_ptr, i, cpu_cnt);
			}
		}
	}

	/* Determine lowest level switch satisfying request with best fit 
	 * in respect of the specific required nodes if specified
	 */
	best_fit_inx = -1;
	for (j = 0; j < switch_record_cnt; j++) {
		if ((switches_cpu_cnt[j] < rem_cpus) ||
		    (!_enough_nodes(switches_node_cnt[j], rem_nodes,
				    min_nodes, req_nodes)))
			continue;
		if ((best_fit_inx != -1) && (req_nodes > min_nodes) &&
		    (switches_node_cnt[best_fit_inx] < req_nodes) &&
		    (switches_node_cnt[best_fit_inx] < switches_node_cnt[j])) {
			/* Try to get up to the requested node count */
			best_fit_inx = -1;
		}

		if ((req_switch_cnt == 1) && (req_switch_id == j)) {
			best_fit_inx = j;
			break;
		}

		/*
		 * If first possibility OR
		 * lower level switch OR
		 * same level but tighter switch (less resource waste) OR
		 * 2 required switches of same level and nodes count
		 * but the latter accumulated CPUs count is bigger than 
		 * the former one
		 */
		if ((best_fit_inx == -1) ||
		    (switch_record_table[j].level <
		     switch_record_table[best_fit_inx].level) ||
		    ((switch_record_table[j].level ==
		      switch_record_table[best_fit_inx].level) &&
		     (switches_node_cnt[j] < switches_node_cnt[best_fit_inx]))){
			best_fit_inx = j;
		}
	}
	if (best_fit_inx == -1) {
		debug("job %u: best_fit topology failure: no switch currently "
		      "has sufficient resource to satisfy the request",
		      job_ptr->job_id);
		rc = SLURM_ERROR;
		goto fini;
	}
	bit_and(avail_nodes_bitmap, switches_bitmap[best_fit_inx]);

	/* Identify usable leafs (within higher switch having best fit) */
	for (j = 0; j < switch_record_cnt; j++) {
		if ((switch_record_table[j].level != 0) ||
		    (!bit_super_set(switches_bitmap[j],
				    switches_bitmap[best_fit_inx]))) {
			switches_node_cnt[j] = 0;
		}
	}

	/* Select resources from leafs on a best-fit or round-robin basis */
	while ((max_nodes > 0) && ((rem_nodes > 0) || (rem_cpus > 0))) {
		int *cpus_array = NULL, array_len;
		best_fit_cpus = best_fit_nodes = 0;
		for (j = 0; j < switch_record_cnt; j++) {
			if (switches_node_cnt[j] == 0)
				continue;

			/* If multiple leaf switches must be used, prefer use
			 * of leaf switches with fewest number of idle CPUs.
			 * This results in more leaf switches being used and
			 * achieves better network bandwidth. */
			if ((best_fit_nodes == 0) ||
			    (switches_node_use[best_fit_location] >
			     switches_node_use[j]) ||
			    ((switches_node_use[best_fit_location] ==
			      switches_node_use[j]) &&
			     (switches_cpu_cnt[j] < best_fit_cpus))) {
				best_fit_cpus =  switches_cpu_cnt[j];
				best_fit_nodes = switches_node_cnt[j];
				best_fit_location = j;
			}
		}

		if (best_fit_nodes == 0)
			break;

		/* Use select nodes from this leaf */
		first = bit_ffs(switches_bitmap[best_fit_location]);
		last  = bit_fls(switches_bitmap[best_fit_location]);

		/* compute best-switch nodes available CPUs array */
		array_len = last - first + 1;
		cpus_array = xmalloc(sizeof(int) * array_len);
		for (i = first, j = 0; ((i <= last) && (first >= 0)); i++, j++){
			if (!bit_test(switches_bitmap
				      [best_fit_location], i))
				cpus_array[j] = 0;
			else
				cpus_array[j] = _get_cpu_cnt(job_ptr, i, 
							     cpu_cnt);
		}

		if (job_ptr->req_switch > 0) {
			if (time_waiting >= job_ptr->wait4switch) {
				job_ptr->best_switch = true;
				debug3("Job=%u Waited %ld sec for switches use=%d",
					job_ptr->job_id, time_waiting,
					leaf_switch_count);
			} else if (leaf_switch_count > job_ptr->req_switch) {
				/* Allocation is for more than requested number
				 * of switches */
				job_ptr->best_switch = false;
				debug3("Job=%u waited %ld sec for switches=%u "
					"found=%d wait %u",
					job_ptr->job_id, time_waiting,
					job_ptr->req_switch,
					leaf_switch_count,
					job_ptr->wait4switch);
			} else {
				job_ptr->best_switch = true;
			}
		}

		/* accumulate resources from this leaf on a best-fit basis */
		while ((max_nodes > 0) && ((rem_nodes > 0) || (rem_cpus > 0))) {
			/* pick a node using a best-fit approach */
			/* if rem_cpus < 0, then we will search for nodes 
			 * with lower free cpus nb first
			 */
			int suff = 0, bfsuff = 0, bfloc = 0 , bfsize = 0;
			int ca_bfloc = 0;
			for (i = first, j = 0; ((i <= last) && (first >= 0)); 
			     i++, j++) {
				if (cpus_array[j] == 0)
					continue;
				suff = cpus_array[j] >= rem_cpus;
				if ( (bfsize == 0) ||
				     (suff && !bfsuff) ||
				     (suff && (cpus_array[j] < bfsize)) ||
				     (!suff && (cpus_array[j] > bfsize)) ) {
					bfsuff = suff;
					bfloc = i;
					bfsize = cpus_array[j];
					ca_bfloc = j;
				}
			}

			/* no node found, break */
			if (bfsize == 0)
				break;
			
			/* clear resources of this node from the switch */
			bit_clear(switches_bitmap[best_fit_location], bfloc);
			switches_node_cnt[best_fit_location]--;
			switches_node_use[best_fit_location]++;
			switches_cpu_cnt[best_fit_location] -= bfsize;
			cpus_array[ca_bfloc] = 0;

			/* if this node was already selected in an other */
			/* switch, skip it */
			if (bit_test(bitmap, bfloc)) {
				continue;
			}

			/* This could result in 0, but if the user
			 * requested nodes here we will still give
			 * them and then the step layout will sort
			 * things out. */
			_cpus_to_use(&bfsize, rem_cpus, min_rem_nodes,
				     job_ptr->details, &cpu_cnt[bfloc], bfloc,
				     cr_type);

			/* enforce the max_cpus limit */
			if ((job_ptr->details->max_cpus != NO_VAL) &&
			    (total_cpus+bfsize > job_ptr->details->max_cpus)) {
				debug2("5 can't use this node since it "
				       "would put us over the limit");
				continue;
			}

			/* take the node into account */
			bit_set(bitmap, bfloc);
			total_cpus += bfsize;
			rem_nodes--;
			min_rem_nodes--;
			max_nodes--;
			rem_cpus -= bfsize;
			break;
		}		

		/* free best-switch nodes available cpus array */
		xfree(cpus_array);
	}

	if ((rem_cpus <= 0) &&
	    _enough_nodes(0, rem_nodes, min_nodes, req_nodes)) {
		rc = SLURM_SUCCESS;
	} else
		rc = SLURM_ERROR;

 fini:	FREE_NULL_BITMAP(avail_nodes_bitmap);
	FREE_NULL_BITMAP(req_nodes_bitmap);
	if (switches_bitmap) {
		for (i = 0; i < switch_record_cnt; i++) {
			FREE_NULL_BITMAP(switches_bitmap[i]);
		}
	}
	xfree(switches_bitmap);
	xfree(switches_cpu_cnt);
	xfree(switches_node_cnt);
	xfree(switches_node_use);

	return rc;
}

/* this is an intermediary step between _select_nodes and _eval_nodes
 * to tackle the knapsack problem. This code incrementally removes nodes
 * with low cpu counts for the job and re-evaluates each result */
static int _choose_nodes(struct job_record *job_ptr, bitstr_t *node_map,
			 uint32_t min_nodes, uint32_t max_nodes,
			 uint32_t req_nodes, uint32_t cr_node_cnt,
			 uint16_t *cpu_cnt, uint16_t cr_type,
			 bool prefer_alloc_nodes)
{
	int i, count, ec, most_cpus = 0;
	bitstr_t *origmap, *reqmap = NULL;

	if (job_ptr->details->req_node_bitmap)
		reqmap = job_ptr->details->req_node_bitmap;

	/* clear nodes from the bitmap that don't have available resources */
	for (i = 0; i < cr_node_cnt; i++) {
		if (!bit_test(node_map, i))
			continue;
		/* Make sure we don't say we can use a node exclusively
		 * that is bigger than our max cpu count. */
		if (((job_ptr->details->whole_node == 1) &&
		     (job_ptr->details->max_cpus != NO_VAL) &&
		     (job_ptr->details->max_cpus < cpu_cnt[i])) ||
		/* OR node has no CPUs */
		    (cpu_cnt[i] < 1)) {
			if (reqmap && bit_test(reqmap, i)) {
				/* can't clear a required node! */
				return SLURM_ERROR;
			}
			bit_clear(node_map, i);
		}
	}

	if ((job_ptr->details->num_tasks > 1) &&
	    (max_nodes > job_ptr->details->num_tasks))
		max_nodes = job_ptr->details->num_tasks;

	origmap = bit_copy(node_map);

	ec = _eval_nodes(job_ptr, node_map, min_nodes, max_nodes, req_nodes,
			 cr_node_cnt, cpu_cnt, cr_type, prefer_alloc_nodes);

	if (ec == SLURM_SUCCESS) {
		FREE_NULL_BITMAP(origmap);
		return ec;
	}

	/* This nodeset didn't work. To avoid a possible knapsack problem,
	 * incrementally remove nodes with low cpu counts and retry */
	for (i = 0; i < cr_node_cnt; i++) {
		most_cpus = MAX(most_cpus, cpu_cnt[i]);
	}

	for (count = 1; count < most_cpus; count++) {
		int nochange = 1;
		bit_or(node_map, origmap);
		for (i = 0; i < cr_node_cnt; i++) {
			if ((cpu_cnt[i] > 0) && (cpu_cnt[i] <= count)) {
				if (!bit_test(node_map, i))
					continue;
				if (reqmap && bit_test(reqmap, i))
					continue;
				nochange = 0;
				bit_clear(node_map, i);
				bit_clear(origmap, i);
			}
		}
		if (nochange)
			continue;
		ec = _eval_nodes(job_ptr, node_map, min_nodes, max_nodes,
				 req_nodes, cr_node_cnt, cpu_cnt, cr_type,
				 prefer_alloc_nodes);
		if (ec == SLURM_SUCCESS) {
			FREE_NULL_BITMAP(origmap);
			return ec;
		}
	}
	FREE_NULL_BITMAP(origmap);
	return ec;
}

/* Enable detailed logging of _select_nodes() node and core bitmaps */
static inline void _log_select_maps(char *loc, bitstr_t *node_map,
				    bitstr_t *core_map)
{
#if _DEBUG
	char str[100];

	if (node_map) {
		bit_fmt(str, (sizeof(str) - 1), node_map);
		info("%s nodemap: %s", loc, str);
	}
	if (core_map) {
		bit_fmt(str, (sizeof(str) - 1), core_map);
		info("%s coremap: %s", loc, str);
	}
#endif
}

/* Select the best set of resources for the given job
 * IN: job_ptr      - pointer to the job requesting resources
 * IN: min_nodes    - minimum number of nodes required
 * IN: max_nodes    - maximum number of nodes requested
 * IN: req_nodes    - number of requested nodes
 * IN/OUT: node_map - bitmap of available nodes / bitmap of selected nodes
 * IN: cr_node_cnt  - total number of nodes in the cluster
 * IN/OUT: core_map - bitmap of available cores / bitmap of selected cores
 * IN: cr_type      - resource type
 * IN: test_only    - ignore allocated memory check
 * IN: part_core_map - bitmap of cores allocated to jobs of this partition
 *                     or NULL if don't care
 * IN: prefer_alloc_nodes - select currently allocated nodes first
 * RET - array with number of CPUs available per node or NULL if not runnable
 */
static uint16_t *_select_nodes(struct job_record *job_ptr, uint32_t min_nodes,
				uint32_t max_nodes, uint32_t req_nodes,
				bitstr_t *node_map, uint32_t cr_node_cnt,
				bitstr_t *core_map,
				struct node_use_record *node_usage,
				uint16_t cr_type, bool test_only,
				bitstr_t *part_core_map,
				bool prefer_alloc_nodes)
{
	int i, rc;
	uint16_t *cpu_cnt, *cpus = NULL;
	uint32_t start, n, a;
	struct job_details *details_ptr = job_ptr->details;
	bitstr_t *req_map = details_ptr->req_node_bitmap;

	if (bit_set_count(node_map) < min_nodes)
		return NULL;

	_log_select_maps("_select_nodes/enter", node_map, core_map);
	/* get resource usage for this job from each available node */
	_get_res_usage(job_ptr, node_map, core_map, cr_node_cnt,
		       node_usage, cr_type, &cpu_cnt, test_only, part_core_map);

	/* clear all nodes that do not have sufficient resources for this job */
	for (n = 0; n < cr_node_cnt; n++) {
		if (bit_test(node_map, n) && (cpu_cnt[n] == 0)) {
			/* insufficient resources available on this node */
			if (req_map && bit_test(req_map, n)) {
				/* cannot clear a required node! */
				xfree(cpu_cnt);
				return NULL;
			}
			bit_clear(node_map, n);
		}
	}
	if (bit_set_count(node_map) < min_nodes) {
		xfree(cpu_cnt);
		return NULL;
	}
	_log_select_maps("_select_nodes/elim_nodes", node_map, core_map);

	if (details_ptr->ntasks_per_node && details_ptr->num_tasks) {
		i  = details_ptr->num_tasks;
		i += (details_ptr->ntasks_per_node - 1);
		i /= details_ptr->ntasks_per_node;
		min_nodes = MAX(min_nodes, i);
	}

	/* choose the best nodes for the job */
	rc = _choose_nodes(job_ptr, node_map, min_nodes, max_nodes, req_nodes,
			   cr_node_cnt, cpu_cnt, cr_type, prefer_alloc_nodes);
	_log_select_maps("_select_nodes/choose_nodes", node_map, core_map);

	/* if successful, sync up the core_map with the node_map, and
	 * create a cpus array */
	if (rc == SLURM_SUCCESS) {
		cpus = xmalloc(bit_set_count(node_map) * sizeof(uint16_t));
		start = 0;
		a = 0;
		for (n = 0; n < cr_node_cnt; n++) {
			if (bit_test(node_map, n)) {
				cpus[a++] = cpu_cnt[n];
				if (cr_get_coremap_offset(n) != start) {
					bit_nclear(core_map, start,
						   (cr_get_coremap_offset(n))-1);
				}
				start = cr_get_coremap_offset(n + 1);
			}
		}
		if (cr_get_coremap_offset(n) != start) {
			bit_nclear(core_map, start, cr_get_coremap_offset(n)-1);
		}
	}
	_log_select_maps("_select_nodes/sync_cores", node_map, core_map);
	xfree(cpu_cnt);
	return cpus;
}

/* When any cores on a node are removed from being available for a job,
 * then remove the entire node from being available. */
static void _block_whole_nodes(bitstr_t *node_bitmap,
			       bitstr_t *orig_core_bitmap,
			       bitstr_t *new_core_bitmap)
{
	int first_node, last_node, i_node;
	int first_core, last_core, i_core;

	first_node = bit_ffs(node_bitmap);
	if (first_node >= 0)
		last_node = bit_fls(node_bitmap);
	else
		last_node = first_node - 1;

	for (i_node = first_node; i_node <= last_node; i_node++) {
		if (!bit_test(node_bitmap, i_node))
			continue;
		first_core = cr_get_coremap_offset(i_node);
		last_core  = cr_get_coremap_offset(i_node + 1) - 1;
		for (i_core = first_core; i_core <= last_core; i_core++) {
			if ( bit_test(orig_core_bitmap, i_core) &&
			    !bit_test(new_core_bitmap,  i_core)) {
				bit_clear(node_bitmap, i_node);
				break;
			}
		}
	}
}

/* cr_job_test - does most of the real work for select_p_job_test(), which
 *	includes contiguous selection, load-leveling and max_share logic
 *
 * PROCEDURE:
 *
 * Step 1: compare nodes in "avail" node_bitmap with current node state data
 *         to find available nodes that match the job request
 *
 * Step 2: check resources in "avail" node_bitmap with allocated resources from
 *         higher priority partitions (busy resources are UNavailable)
 *
 * Step 3: select resource usage on remaining resources in "avail" node_bitmap
 *         for this job, with the placement influenced by existing
 *         allocations
 */
extern int cr_job_test(struct job_record *job_ptr, bitstr_t *node_bitmap,
			uint32_t min_nodes, uint32_t max_nodes,
			uint32_t req_nodes, int mode,
			uint16_t cr_type, enum node_cr_state job_node_req,
			uint32_t cr_node_cnt,
			struct part_res_record *cr_part_ptr,
			struct node_use_record *node_usage,
			bitstr_t *exc_core_bitmap, bool prefer_alloc_nodes,
			bool qos_preemptor)
{
	static int gang_mode = -1;
	int error_code = SLURM_SUCCESS, ll; /* ll = layout array index */
	uint16_t *layout_ptr = NULL;
	bitstr_t *orig_map, *avail_cores, *free_cores, *part_core_map = NULL;
	bitstr_t *tmpcore = NULL, *reqmap = NULL;
	bool test_only;
	uint32_t c, i, j, k, n, csize, total_cpus, save_mem = 0;
	int32_t build_cnt;
	job_resources_t *job_res;
	struct job_details *details_ptr;
	struct part_res_record *p_ptr, *jp_ptr;
	uint16_t *cpu_count;
	int first, last;

	if (gang_mode == -1) {
		if (slurm_get_preempt_mode() & PREEMPT_MODE_GANG)
			gang_mode = 1;
		else
			gang_mode = 0;
	}

	details_ptr = job_ptr->details;
	layout_ptr  = details_ptr->req_node_layout;
	reqmap      = details_ptr->req_node_bitmap;

	free_job_resources(&job_ptr->job_resrcs);

	if (mode == SELECT_MODE_TEST_ONLY)
		test_only = true;
	else	/* SELECT_MODE_RUN_NOW || SELECT_MODE_WILL_RUN  */
		test_only = false;

	/* check node_state and update the node_bitmap as necessary */
	if (!test_only) {
		error_code = _verify_node_state(cr_part_ptr, job_ptr,
						node_bitmap, cr_type,
						node_usage, job_node_req,
						exc_core_bitmap, qos_preemptor);
		if (error_code != SLURM_SUCCESS) {
			return error_code;
		}
	}

	/* This is the case if -O/--overcommit  is true */
	if (details_ptr->min_cpus == details_ptr->min_nodes) {
		struct multi_core_data *mc_ptr = details_ptr->mc_ptr;

		if ((mc_ptr->threads_per_core != (uint16_t) NO_VAL) &&
		    (mc_ptr->threads_per_core > 1))
			details_ptr->min_cpus *= mc_ptr->threads_per_core;
		if ((mc_ptr->cores_per_socket != (uint16_t) NO_VAL) &&
		    (mc_ptr->cores_per_socket > 1))
			details_ptr->min_cpus *= mc_ptr->cores_per_socket;
		if ((mc_ptr->sockets_per_node != (uint16_t) NO_VAL) &&
		    (mc_ptr->sockets_per_node > 1))
			details_ptr->min_cpus *= mc_ptr->sockets_per_node;
	}

	if (select_debug_flags & DEBUG_FLAG_SELECT_TYPE) {
		info("cons_res: cr_job_test: evaluating job %u on %u nodes",
		     job_ptr->job_id, bit_set_count(node_bitmap));
	}

	orig_map = bit_copy(node_bitmap);
	avail_cores = _make_core_bitmap(node_bitmap,
					job_ptr->details->core_spec);

	/* test to make sure that this job can succeed with all avail_cores
	 * if 'no' then return FAIL
	 * if 'yes' then we will seek the optimal placement for this job
	 *          within avail_cores
	 */
	free_cores = bit_copy(avail_cores);
	cpu_count = _select_nodes(job_ptr, min_nodes, max_nodes, req_nodes,
				  node_bitmap, cr_node_cnt, free_cores,
				  node_usage, cr_type, test_only,
				  part_core_map, prefer_alloc_nodes);
	if (cpu_count == NULL) {
		/* job cannot fit */
		FREE_NULL_BITMAP(orig_map);
		FREE_NULL_BITMAP(free_cores);
		FREE_NULL_BITMAP(avail_cores);
		if (select_debug_flags & DEBUG_FLAG_SELECT_TYPE) {
			info("cons_res: cr_job_test: test 0 fail: "
			     "insufficient resources");
		}
		return SLURM_ERROR;
	} else if (test_only) {
		FREE_NULL_BITMAP(orig_map);
		FREE_NULL_BITMAP(free_cores);
		FREE_NULL_BITMAP(avail_cores);
		xfree(cpu_count);
		if (select_debug_flags & DEBUG_FLAG_SELECT_TYPE)
			info("cons_res: cr_job_test: test 0 pass: test_only");
		return SLURM_SUCCESS;
	} else if (!job_ptr->best_switch) {
		FREE_NULL_BITMAP(orig_map);
		FREE_NULL_BITMAP(free_cores);
		FREE_NULL_BITMAP(avail_cores);
		xfree(cpu_count);
		if (select_debug_flags & DEBUG_FLAG_CPU_BIND) {
			info("cons_res: cr_job_test: test 0 fail: "
			     "waiting for switches");
		}
		return SLURM_ERROR;
	}
	if (cr_type == CR_MEMORY) {
		/* CR_MEMORY does not care about existing CPU allocations,
		 * so we can jump right to job allocation from here */
		goto alloc_job;
	}
	xfree(cpu_count);
	if (select_debug_flags & DEBUG_FLAG_SELECT_TYPE) {
		info("cons_res: cr_job_test: test 0 pass - "
		     "job fits on given resources");
	}

	/* now that we know that this job can run with the given resources,
	 * let's factor in the existing allocations and seek the optimal set
	 * of resources for this job. Here is the procedure:
	 *
	 * Step 1: Seek idle CPUs across all partitions. If successful then
	 *         place job and exit. If not successful, then continue. Two
	 *         related items to note:
	 *          1. Jobs that don't share CPUs finish with step 1.
	 *          2. The remaining steps assume sharing or preemption.
	 *
	 * Step 2: Remove resources that are in use by higher-priority
	 *         partitions, and test that job can still succeed. If not
	 *         then exit.
	 *
	 * Step 3: Seek idle nodes among the partitions with the same
	 *         priority as the job's partition. If successful then
	 *         goto Step 6. If not then continue:
	 *
	 * Step 4: Seek placement within the job's partition. Search
	 *         row-by-row. If no placement if found, then exit. If a row
	 *         is found, then continue:
	 *
	 * Step 5: Place job and exit. FIXME! Here is where we need a
	 *         placement algorithm that recognizes existing job
	 *         boundaries and tries to "overlap jobs" as efficiently
	 *         as possible.
	 *
	 * Step 6: Place job and exit. FIXME! here is we use a placement
	 *         algorithm similar to Step 5 on jobs from lower-priority
	 *         partitions.
	 */


	/*** Step 1 ***/
	bit_copybits(node_bitmap, orig_map);
	bit_copybits(free_cores, avail_cores);

	if (exc_core_bitmap) {
		int exc_core_size  = bit_size(exc_core_bitmap);
		int free_core_size = bit_size(free_cores);
		if (exc_core_size != free_core_size) {
			/* This would indicate that cores were added to or
			 * removed from nodes in this reservation when the
			 * slurmctld daemon restarted with a new slurm.conf
			 * file. This can result in cores being lost from a
			 * reservation. */
			error("Bad core_bitmap size for reservation %s "
			      "(%d != %d), ignoring core reservation",
			      job_ptr->resv_name,
			      exc_core_size, free_core_size);
			exc_core_bitmap = NULL;	/* Clear local value */
		}
	}
	if (exc_core_bitmap) {
#if _DEBUG
		char str[100];
		bit_fmt(str, (sizeof(str) - 1), exc_core_bitmap);
		debug2("excluding cores reserved: %s", str);
#endif
		bit_not(exc_core_bitmap);
		bit_and(free_cores, exc_core_bitmap);
		bit_not(exc_core_bitmap);
	}

	/* remove all existing allocations from free_cores */
	tmpcore = bit_copy(free_cores);
	for (p_ptr = cr_part_ptr; p_ptr; p_ptr = p_ptr->next) {
		if (!p_ptr->row)
			continue;
		for (i = 0; i < p_ptr->num_rows; i++) {
			if (!p_ptr->row[i].row_bitmap)
				continue;
			bit_copybits(tmpcore, p_ptr->row[i].row_bitmap);
			bit_not(tmpcore); /* set bits now "free" resources */
			bit_and(free_cores, tmpcore);
			if (p_ptr->part_ptr != job_ptr->part_ptr)
				continue;
			if (part_core_map) {
				bit_or(part_core_map, p_ptr->row[i].row_bitmap);
			} else {
				part_core_map = bit_copy(p_ptr->row[i].
							 row_bitmap);
			}
		}
	}
	if (job_ptr->details->whole_node == 1)
		_block_whole_nodes(node_bitmap, avail_cores, free_cores);

	cpu_count = _select_nodes(job_ptr, min_nodes, max_nodes, req_nodes,
				  node_bitmap, cr_node_cnt, free_cores,
				  node_usage, cr_type, test_only,
				  part_core_map, prefer_alloc_nodes);

	if ((cpu_count) && (job_ptr->best_switch)) {
		/* job fits! We're done. */
		if (select_debug_flags & DEBUG_FLAG_SELECT_TYPE) {
			info("cons_res: cr_job_test: test 1 pass - "
			     "idle resources found");
		}
		goto alloc_job;
	}

	if ((gang_mode == 0) && (job_node_req == NODE_CR_ONE_ROW)) {
		/* This job CANNOT share CPUs regardless of priority,
		 * so we fail here. Note that Shared=EXCLUSIVE was already
		 * addressed in _verify_node_state() and job preemption
		 * removes jobs from simulated resource allocation map
		 * before this point. */
		if (select_debug_flags & DEBUG_FLAG_SELECT_TYPE) {
			info("cons_res: cr_job_test: test 1 fail - no idle resources available");
		}
		goto alloc_job;
	}
	if (select_debug_flags & DEBUG_FLAG_SELECT_TYPE) {
		info("cons_res: cr_job_test: test 1 fail - "
		     "not enough idle resources");
	}

	/*** Step 2 ***/
	bit_copybits(node_bitmap, orig_map);
	bit_copybits(free_cores, avail_cores);

	if (exc_core_bitmap) {
		bit_not(exc_core_bitmap);
		bit_and(free_cores, exc_core_bitmap);
		bit_not(exc_core_bitmap);
	}

	for (jp_ptr = cr_part_ptr; jp_ptr; jp_ptr = jp_ptr->next) {
		if (jp_ptr->part_ptr == job_ptr->part_ptr)
			break;
	}
	if (!jp_ptr) {
		fatal("cons_res error: could not find partition for job %u",
			job_ptr->job_id);
		return SLURM_ERROR;	/* CLANG false positive */
	}

	/* remove existing allocations (jobs) from higher-priority partitions
	 * from avail_cores */
	if (select_debug_flags & DEBUG_FLAG_SELECT_TYPE) {
		info("cons_res: cr_job_test: looking for higher-priority or "
		     "PREEMPT_MODE_OFF part's to remove from avail_cores");
	}

	for (p_ptr = cr_part_ptr; p_ptr; p_ptr = p_ptr->next) {
		if ((p_ptr->part_ptr->priority <= jp_ptr->part_ptr->priority) &&
		    (p_ptr->part_ptr->preempt_mode != PREEMPT_MODE_OFF)) {
			if (select_debug_flags & DEBUG_FLAG_SELECT_TYPE) {
				info("cons_res: cr_job_test: continuing on "
				     "part: %s", p_ptr->part_ptr->name);
			}
			continue;
		}
		if (!p_ptr->row)
			continue;
		for (i = 0; i < p_ptr->num_rows; i++) {
			if (!p_ptr->row[i].row_bitmap)
				continue;
			bit_copybits(tmpcore, p_ptr->row[i].row_bitmap);
			bit_not(tmpcore); /* set bits now "free" resources */
			bit_and(free_cores, tmpcore);
		}
	}
	if (job_ptr->details->whole_node == 1)
		_block_whole_nodes(node_bitmap, avail_cores, free_cores);
	/* make these changes permanent */
	bit_copybits(avail_cores, free_cores);
	cpu_count = _select_nodes(job_ptr, min_nodes, max_nodes, req_nodes,
				  node_bitmap, cr_node_cnt, free_cores,
				  node_usage, cr_type, test_only,
				  part_core_map, prefer_alloc_nodes);
	if (!cpu_count) {
		/* job needs resources that are currently in use by
		 * higher-priority jobs, so fail for now */
		if (select_debug_flags & DEBUG_FLAG_SELECT_TYPE) {
			info("cons_res: cr_job_test: test 2 fail - "
			     "resources busy with higher priority jobs");
		}
		goto alloc_job;
	}
	xfree(cpu_count);
	if (select_debug_flags & DEBUG_FLAG_SELECT_TYPE) {
		info("cons_res: cr_job_test: test 2 pass - "
		     "available resources for this priority");
	}

	/*** Step 3 ***/
	bit_copybits(node_bitmap, orig_map);
	bit_copybits(free_cores, avail_cores);

	/* remove existing allocations (jobs) from same-priority partitions
	 * from avail_cores */
	for (p_ptr = cr_part_ptr; p_ptr; p_ptr = p_ptr->next) {
		if (p_ptr->part_ptr->priority != jp_ptr->part_ptr->priority)
			continue;
		if (!p_ptr->row)
			continue;
		for (i = 0; i < p_ptr->num_rows; i++) {
			if (!p_ptr->row[i].row_bitmap)
				continue;
			bit_copybits(tmpcore, p_ptr->row[i].row_bitmap);
			bit_not(tmpcore); /* set bits now "free" resources */
			bit_and(free_cores, tmpcore);
		}
	}
	cpu_count = _select_nodes(job_ptr, min_nodes, max_nodes, req_nodes,
				  node_bitmap, cr_node_cnt, free_cores,
				  node_usage, cr_type, test_only,
				  part_core_map, prefer_alloc_nodes);
	if (cpu_count) {
		/* jobs from low-priority partitions are the only thing left
		 * in our way. for now we'll ignore them, but FIXME: we need
		 * a good placement algorithm here that optimizes "job overlap"
		 * between this job (in these idle nodes) and the low-priority
		 * jobs */
		if (select_debug_flags & DEBUG_FLAG_SELECT_TYPE) {
			info("cons_res: cr_job_test: test 3 pass - "
			     "found resources");
		}
		goto alloc_job;
	}
	if (select_debug_flags & DEBUG_FLAG_SELECT_TYPE) {
		info("cons_res: cr_job_test: test 3 fail - "
		     "not enough idle resources in same priority");
	}


	/*** Step 4 ***/
	/* try to fit the job into an existing row
	 *
	 * tmpcore = worker core_bitmap
	 * free_cores = core_bitmap to be built
	 * avail_cores = static core_bitmap of all available cores
	 */

	if (!jp_ptr || !jp_ptr->row) {
		/* there's no existing jobs in this partition, so place
		 * the job in avail_cores. FIXME: still need a good
		 * placement algorithm here that optimizes "job overlap"
		 * between this job (in these idle nodes) and existing
		 * jobs in the other partitions with <= priority to
		 * this partition */
		bit_copybits(node_bitmap, orig_map);
		bit_copybits(free_cores, avail_cores);
		cpu_count = _select_nodes(job_ptr, min_nodes, max_nodes,
					  req_nodes, node_bitmap, cr_node_cnt,
					  free_cores, node_usage, cr_type,
					  test_only, part_core_map,
					  prefer_alloc_nodes);
		if (select_debug_flags & DEBUG_FLAG_SELECT_TYPE) {
			info("cons_res: cr_job_test: test 4 pass - "
			     "first row found");
		}
		goto alloc_job;
	}

	if ((jp_ptr->num_rows > 1) && !preempt_by_qos)
		cr_sort_part_rows(jp_ptr);	/* Preserve row order for QOS */
	c = jp_ptr->num_rows;
	if (preempt_by_qos && !qos_preemptor)
		c--;				/* Do not use extra row */
	if (preempt_by_qos && (job_node_req != NODE_CR_AVAILABLE))
		c = 1;
	for (i = 0; i < c; i++) {
		if (!jp_ptr->row[i].row_bitmap)
			break;
		bit_copybits(node_bitmap, orig_map);
		bit_copybits(free_cores, avail_cores);
		bit_copybits(tmpcore, jp_ptr->row[i].row_bitmap);
		bit_not(tmpcore);
		bit_and(free_cores, tmpcore);
		cpu_count = _select_nodes(job_ptr, min_nodes, max_nodes,
					  req_nodes, node_bitmap, cr_node_cnt,
					  free_cores, node_usage, cr_type,
					  test_only, part_core_map,
					  prefer_alloc_nodes);
		if (cpu_count) {
			if (select_debug_flags & DEBUG_FLAG_SELECT_TYPE) {
				info("cons_res: cr_job_test: test 4 pass - "
				     "row %i", i);
			}
			break;
		}
		if (select_debug_flags & DEBUG_FLAG_SELECT_TYPE)
			info("cons_res: cr_job_test: test 4 fail - row %i", i);
	}

	if ((i < c) && !jp_ptr->row[i].row_bitmap) {
		/* we've found an empty row, so use it */
		bit_copybits(node_bitmap, orig_map);
		bit_copybits(free_cores, avail_cores);
		if (select_debug_flags & DEBUG_FLAG_SELECT_TYPE) {
			info("cons_res: cr_job_test: "
			     "test 4 trying empty row %i",i);
		}
		cpu_count = _select_nodes(job_ptr, min_nodes, max_nodes,
					  req_nodes, node_bitmap, cr_node_cnt,
					  free_cores, node_usage, cr_type,
					  test_only, part_core_map,
					  prefer_alloc_nodes);
	}

	if (!cpu_count) {
		/* job can't fit into any row, so exit */
		if (select_debug_flags & DEBUG_FLAG_SELECT_TYPE) {
			info("cons_res: cr_job_test: test 4 fail - "
			     "busy partition");
		}
		goto alloc_job;

	}

	/*** CONSTRUCTION ZONE FOR STEPs 5 AND 6 ***
	 * Note that while the job may have fit into a row, it should
	 * still be run through a good placement algorithm here that
	 * optimizes "job overlap" between this job (in these idle nodes)
	 * and existing jobs in the other partitions with <= priority to
	 * this partition */

alloc_job:
	/* at this point we've found a good set of
	 * bits to allocate to this job:
	 * - node_bitmap is the set of nodes to allocate
	 * - free_cores is the set of allocated cores
	 * - cpu_count is the number of cpus per allocated node
	 *
	 * Next steps are to cleanup the worker variables,
	 * create the job_resources struct,
	 * distribute the job on the bits, and exit
	 */
	FREE_NULL_BITMAP(orig_map);
	FREE_NULL_BITMAP(avail_cores);
	FREE_NULL_BITMAP(tmpcore);
	FREE_NULL_BITMAP(part_core_map);
	if ((!cpu_count) || (!job_ptr->best_switch)) {
		/* we were sent here to cleanup and exit */
		FREE_NULL_BITMAP(free_cores);
		if (select_debug_flags & DEBUG_FLAG_SELECT_TYPE) {
			info("cons_res: exiting cr_job_test with no "
			     "allocation");
		}
		return SLURM_ERROR;
	}

	/* At this point we have:
	 * - a node_bitmap of selected nodes
	 * - a free_cores bitmap of usable cores on each selected node
	 * - a per-alloc-node cpu_count array
	 */

	if ((mode != SELECT_MODE_WILL_RUN) && (job_ptr->part_ptr == NULL))
		error_code = EINVAL;
	if ((error_code == SLURM_SUCCESS) && (mode == SELECT_MODE_WILL_RUN)) {
		/* Set a reasonable value for the number of allocated CPUs.
		 * Without computing task distribution this is only a guess */
		job_ptr->total_cpus = MAX(job_ptr->details->min_cpus,
					  job_ptr->details->min_nodes);
	}
	if ((error_code != SLURM_SUCCESS) || (mode != SELECT_MODE_RUN_NOW)) {
		FREE_NULL_BITMAP(free_cores);
		xfree(cpu_count);
		return error_code;
	}

	if (select_debug_flags & DEBUG_FLAG_SELECT_TYPE) {
		info("cons_res: cr_job_test: distributing job %u",
		     job_ptr->job_id);
	}

	/** create the struct_job_res  **/
	job_res                   = create_job_resources();
	job_res->node_bitmap      = bit_copy(node_bitmap);
	job_res->nodes            = bitmap2node_name(node_bitmap);
	job_res->nhosts           = bit_set_count(node_bitmap);
	job_res->ncpus            = job_res->nhosts;
	if (job_ptr->details->ntasks_per_node)
		job_res->ncpus   *= details_ptr->ntasks_per_node;
	job_res->ncpus            = MAX(job_res->ncpus,
					details_ptr->min_cpus);
	job_res->ncpus            = MAX(job_res->ncpus,
					(job_res->nhosts *
					 details_ptr->pn_min_cpus));
	job_res->node_req         = job_node_req;
	job_res->cpus             = cpu_count;
	job_res->cpus_used        = xmalloc(job_res->nhosts *
					    sizeof(uint16_t));
	job_res->memory_allocated = xmalloc(job_res->nhosts *
					    sizeof(uint32_t));
	job_res->memory_used      = xmalloc(job_res->nhosts *
					    sizeof(uint32_t));
	job_res->whole_node       = job_ptr->details->whole_node;

	/* store the hardware data for the selected nodes */
	error_code = build_job_resources(job_res, node_record_table_ptr,
					  select_fast_schedule);
	if (error_code != SLURM_SUCCESS) {
		free_job_resources(&job_res);
		FREE_NULL_BITMAP(free_cores);
		return error_code;
	}

	/* sync up cpus with layout_ptr, total up
	 * all cpus, and load the core_bitmap */
	ll = -1;
	total_cpus = 0;
	c = 0;
	csize = bit_size(job_res->core_bitmap);

	for (i = 0, n = 0; n < cr_node_cnt; n++) {
		if (layout_ptr && reqmap && bit_test(reqmap,n))
			ll++;
		if (bit_test(node_bitmap, n) == 0)
			continue;
		j = cr_get_coremap_offset(n);
		k = cr_get_coremap_offset(n + 1);
		for (; j < k; j++, c++) {
			if (bit_test(free_cores, j)) {
				if (c >= csize)	{
					error("cons_res: cr_job_test "
					      "core_bitmap index error on "
					      "node %s",
					      select_node_record[n].node_ptr->
					      name);
					drain_nodes(select_node_record[n].
						    node_ptr->name,
						    "Bad core count",
						    getuid());
					free_job_resources(&job_res);
					FREE_NULL_BITMAP(free_cores);
					return SLURM_ERROR;
				}
				bit_set(job_res->core_bitmap, c);
			}
		}

		if (layout_ptr && reqmap && bit_test(reqmap, n)) {
			job_res->cpus[i] = MIN(job_res->cpus[i],
					       layout_ptr[ll]);
		} else if (layout_ptr) {
			job_res->cpus[i] = 0;
		}
		total_cpus += job_res->cpus[i];
		i++;
	}

	/* When 'srun --overcommit' is used, ncpus is set to a minimum value
	 * in order to allocate the appropriate number of nodes based on the
	 * job request.
	 * For cons_res, all available logical processors will be allocated on
	 * each allocated node in order to accommodate the overcommit request.
	 */
	if (details_ptr->overcommit && details_ptr->num_tasks)
		job_res->ncpus = MIN(total_cpus, details_ptr->num_tasks);

	if (select_debug_flags & DEBUG_FLAG_SELECT_TYPE) {
		info("cons_res: cr_job_test: job %u ncpus %u cbits "
		     "%u/%u nbits %u", job_ptr->job_id,
		     job_res->ncpus, bit_set_count(free_cores),
		     bit_set_count(job_res->core_bitmap), job_res->nhosts);
	}
	FREE_NULL_BITMAP(free_cores);

	/* distribute the tasks and clear any unused cores */
	job_ptr->job_resrcs = job_res;
	error_code = cr_dist(job_ptr, cr_type);
	if (error_code != SLURM_SUCCESS) {
		free_job_resources(&job_ptr->job_resrcs);
		return error_code;
	}

	/* translate job_res->cpus array into format with rep count */
	build_cnt = build_job_resources_cpu_array(job_res);
	if (job_ptr->details->whole_node == 1) {
		first = bit_ffs(job_res->node_bitmap);
		if (first != -1)
			last  = bit_fls(job_res->node_bitmap);
		else
			last = first - 1;
		job_ptr->total_cpus = 0;
		for (i = first; i <= last; i++) {
			if (!bit_test(job_res->node_bitmap, i))
				continue;
			/* This could make the job_res->cpus incorrect.
			 * Don't use job_res->cpus when allocating
			 * whole nodes as the job is finishing to
			 * subtract from the total cpu count or you
			 * will get an incorrect count.
			 */
			job_ptr->total_cpus += select_node_record[i].cpus;
		}
	} else if (cr_type & CR_SOCKET) {
		int ci = 0;
		int s, last_s, sock_cnt = 0;
		first = bit_ffs(job_res->node_bitmap);
		if (first != -1)
			last  = bit_fls(job_res->node_bitmap);
		else
			last = first - 1;
		job_ptr->total_cpus = 0;
		for (i = first; i <= last; i++) {
			if (!bit_test(job_res->node_bitmap, i))
				continue;
			sock_cnt = 0;
			for (s = 0; s < select_node_record[i].sockets; s++) {
				last_s = -1;
				for (c = 0; c<select_node_record[i].cores; c++){
					if (bit_test(job_res->core_bitmap, ci)){
						if (s != last_s) {
							sock_cnt++;
							last_s = s;
						}
					}
					ci++;
				}
			}
			job_ptr->total_cpus += (sock_cnt *
						select_node_record[i].cores *
						select_node_record[i].vpus);
		}
	} else if (build_cnt >= 0)
		job_ptr->total_cpus = build_cnt;
	else
		job_ptr->total_cpus = total_cpus;	/* best guess */

	if (!(cr_type & CR_MEMORY))
		return error_code;

	/* load memory allocated array */
	save_mem = details_ptr->pn_min_memory;
	if (save_mem & MEM_PER_CPU) {
		/* memory is per-cpu */
		save_mem &= (~MEM_PER_CPU);
		for (i = 0; i < job_res->nhosts; i++) {
			job_res->memory_allocated[i] = job_res->cpus[i] *
						       save_mem;
		}
	} else if (save_mem) {
		/* memory is per-node */
		for (i = 0; i < job_res->nhosts; i++) {
			job_res->memory_allocated[i] = save_mem;
		}
	} else {	/* --mem=0, allocate job all memory on node */
		uint32_t avail_mem, lowest_mem = 0;
		first = bit_ffs(job_res->node_bitmap);
		if (first != -1)
			last  = bit_fls(job_res->node_bitmap);
		else
			last = first - 1;
		for (i = first, j = 0; i <= last; i++) {
			if (!bit_test(job_res->node_bitmap, i))
				continue;
			avail_mem = select_node_record[i].real_memory -
				    select_node_record[i].mem_spec_limit;
			if ((j == 0) || (lowest_mem > avail_mem))
				lowest_mem = avail_mem;
			job_res->memory_allocated[j++] = avail_mem;
		}
		details_ptr->pn_min_memory = lowest_mem;
	}
	return error_code;
}<|MERGE_RESOLUTION|>--- conflicted
+++ resolved
@@ -113,14 +113,11 @@
 static uint16_t _allocate_sc(struct job_record *job_ptr, bitstr_t *core_map,
 			      bitstr_t *part_core_map, const uint32_t node_i,
 			      bool entire_sockets_only);
-<<<<<<< HEAD
 static int _choose_nodes(struct job_record *job_ptr, bitstr_t *node_map,
 			 uint32_t min_nodes, uint32_t max_nodes,
 			 uint32_t req_nodes, uint32_t cr_node_cnt,
 			 uint16_t *cpu_cnt, uint16_t cr_type,
 			 bool prefer_alloc_nodes);
-=======
->>>>>>> f2a08ce7
 static int _eval_nodes(struct job_record *job_ptr, bitstr_t *node_map,
 			uint32_t min_nodes, uint32_t max_nodes,
 			uint32_t req_nodes, uint32_t cr_node_cnt,
@@ -145,7 +142,6 @@
 static int _eval_nodes_topo(struct job_record *job_ptr, bitstr_t *node_map,
 			uint32_t min_nodes, uint32_t max_nodes,
 			uint32_t req_nodes, uint32_t cr_node_cnt,
-<<<<<<< HEAD
 			uint16_t *cpu_cnt, uint16_t cr_type);
 static uint16_t *_select_nodes(struct job_record *job_ptr, uint32_t min_nodes,
 				uint32_t max_nodes, uint32_t req_nodes,
@@ -155,9 +151,6 @@
 				uint16_t cr_type, bool test_only,
 				bitstr_t *part_core_map,
 				bool prefer_alloc_nodes);
-=======
-			uint16_t *cpu_cnt);
->>>>>>> f2a08ce7
 
 /* _allocate_sockets - Given the job requirements, determine which sockets
  *                     from the given node can be allocated (if any) to this
