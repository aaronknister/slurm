--- conflicted
+++ resolved
@@ -63,10 +63,6 @@
 bool global_entry_changed = 0;
 bool global_send_update_msg = 0;
 bool global_edit_error = 0;
-<<<<<<< HEAD
-bool global_show_hidden = 0;
-=======
->>>>>>> e4db9665
 gchar *global_edit_error_msg = NULL;
 bool admin_mode = FALSE;
 GtkWidget *main_notebook = NULL;
@@ -333,24 +329,6 @@
 	return;
 }
 
-static void _set_hidden(GtkToggleAction *action)
-{
-	char *tmp;
-	if(global_show_hidden) {
-		tmp = g_strdup_printf(
-			"Hidden partitions and their jobs are now hidden");
-		global_show_hidden = 0;
-	} else {
-		tmp = g_strdup_printf(
-			"Hidden partitions and their jobs are now visible");
-		global_show_hidden = 1;
-	}
-	refresh_main(NULL, NULL);
-	display_edit_note(tmp);
-	g_free(tmp);
-	return;
-}
-
 static void _reconfigure(GtkToggleAction *action)
 {
 	char *temp = NULL;
@@ -502,7 +480,6 @@
 		"    </menu>"
 		"    <menu action='options'>"
 		"      <menuitem action='grid'/>"
-		"      <menuitem action='hidden'/>"
 #ifndef HAVE_BG
 		"      <menuitem action='grid_specs'/>"
 #endif
@@ -638,9 +615,6 @@
 		{"grid", GTK_STOCK_SELECT_COLOR, "Show _Grid",
 		 "<control>g", "Visual display of cluster",
 		 G_CALLBACK(_set_grid), TRUE},
-		{"hidden", GTK_STOCK_SELECT_COLOR, "Show _Hidden",
-		 "<control>h", "Display Hidden Partitions/Jobs",
-		 G_CALLBACK(_set_hidden), FALSE},
 		{"admin", GTK_STOCK_PREFERENCES,
 		 "_Admin Mode", "<control>a",
 		 "Allows user to change or update information",
