--- conflicted
+++ resolved
@@ -5,7 +5,7 @@
  *  Copyright (C) 2002-2006 The Regents of the University of California.
  *  Produced at Lawrence Livermore National Laboratory (cf, DISCLAIMER).
  *  Written by Morris Jette <jette1@llnl.gov> et. al.
- *  UCRL-CODE-226842.
+ *  UCRL-CODE-217948.
  *  
  *  This file is part of SLURM, a resource management program.
  *  For details, see <http://www.llnl.gov/linux/slurm/>.
@@ -16,11 +16,7 @@
  *  any later version.
  *
  *  In addition, as a special exception, the copyright holders give permission 
-<<<<<<< HEAD
- *  to link the code of portions of this program with the OpenSSL library under
-=======
  *  to link the code of portions of this program with the OpenSSL library under 
->>>>>>> e77a2066
  *  certain conditions as described in each individual source file, and 
  *  distribute linked combinations including the two. You must obey the GNU 
  *  General Public License in all respects for all of the code used other than 
@@ -33,7 +29,7 @@
  *  SLURM is distributed in the hope that it will be useful, but WITHOUT ANY
  *  WARRANTY; without even the implied warranty of MERCHANTABILITY or FITNESS
  *  FOR A PARTICULAR PURPOSE.  See the GNU General Public License for more
- *  details. 
+ *  details.
  *  
  *  You should have received a copy of the GNU General Public License along
  *  with SLURM; if not, write to the Free Software Foundation, Inc.,
@@ -51,7 +47,6 @@
 #include <stdlib.h>
 #include <string.h>
 #include <sys/types.h>
-#include <sys/wait.h>
 #include <time.h>
 
 #include <slurm/slurm.h>
@@ -60,7 +55,6 @@
 #include "src/api/job_info.h"
 #include "src/common/node_select.h"
 #include "src/common/parse_time.h"
-#include "src/common/slurm_auth.h"
 #include "src/common/slurm_protocol_api.h"
 #include "src/common/uid.h"
 #include "src/common/xstring.h"
@@ -89,17 +83,6 @@
 		slurm_print_job_info(out, &job_ptr[i], one_liner);
 }
 
-static void _sprint_range(char *str, uint16_t lower, uint16_t upper)
-{
-    	char tmp[128];
-	convert_num_unit((float)lower, str, UNIT_NONE);
-	if (upper > 0) {
-		convert_num_unit((float)upper, tmp, UNIT_NONE);
-		strcat(str, "-");
-		strcat(str, tmp);
-	}
-}
-
 /*
  * slurm_print_job_info - output information about a specific Slurm 
  *	job based upon message as loaded using slurm_load_jobs
@@ -110,227 +93,115 @@
 extern void
 slurm_print_job_info ( FILE* out, job_info_t * job_ptr, int one_liner )
 {
-	char *print_this = slurm_sprint_job_info(job_ptr, one_liner);
-	fprintf ( out, "%s", print_this);
-	xfree(print_this);
-}
-
-/*
- * slurm_sprint_job_info - output information about a specific Slurm 
- *	job based upon message as loaded using slurm_load_jobs
- * IN job_ptr - an individual job information record pointer
- * IN one_liner - print as a single line if true
- * RET out - char * containing formatted output (must be freed after call)
- *           NULL is returned on failure.
- */
-extern char *
-slurm_sprint_job_info ( job_info_t * job_ptr, int one_liner )
-{
-	int i, j;
-	char time_str[32], select_buf[122];
+	int j;
+	char time_str[32], select_buf[128];
 	struct group *group_info = NULL;
-	char tmp1[128], tmp2[128];
-	char tmp_line[128];
-	char *ionodes = NULL;
-	uint16_t term_sig = 0;
-	char *out = NULL;
+	char tmp1[7], tmp2[7];
+	uint16_t quarter = (uint16_t) NO_VAL;
+	uint16_t nodecard = (uint16_t) NO_VAL;
 	
 #ifdef HAVE_BG
 	char *nodelist = "BP_List";
 	select_g_get_jobinfo(job_ptr->select_jobinfo, 
-			     SELECT_DATA_IONODES, 
-			     &ionodes);
+			     SELECT_DATA_QUARTER, 
+			     &quarter);
+	select_g_get_jobinfo(job_ptr->select_jobinfo, 
+			     SELECT_DATA_NODECARD, 
+			     &nodecard);
 #else
 	char *nodelist = "NodeList";
 #endif	
 
 	/****** Line 1 ******/
-	snprintf(tmp_line, sizeof(tmp_line), 
-		"JobId=%u UserId=%s(%u) ", 
-		job_ptr->job_id, 
+	fprintf ( out, "JobId=%u ", job_ptr->job_id);
+	fprintf ( out, "UserId=%s(%u) ", 
 		uid_to_string((uid_t) job_ptr->user_id), job_ptr->user_id);
-	out = xstrdup(tmp_line);
-	group_info = getgrgid((gid_t) job_ptr->group_id );
-	if ( group_info && group_info->gr_name[ 0 ] ) {
-		snprintf(tmp_line, sizeof(tmp_line), "GroupId=%s(%u)",
+	group_info = getgrgid( (gid_t) job_ptr->group_id );
+	if ( group_info && group_info->gr_name[ 0 ] )
+		fprintf( out, "GroupId=%s(%u)",
 			 group_info->gr_name, job_ptr->group_id );
-	} else {
-		snprintf(tmp_line, sizeof(tmp_line), "GroupId=(%u)", 
-			job_ptr->group_id );
-	}
-	xstrcat(out, tmp_line);
-	if (one_liner)
-		xstrcat(out, " ");
-	else
-		xstrcat(out, "\n   ");
+	else
+		fprintf( out, "GroupId=(%u)", job_ptr->group_id );
+	if (one_liner)
+		fprintf ( out, " ");
+	else
+		fprintf ( out, "\n   ");
 
 	/****** Line 2 ******/
-	snprintf(tmp_line, sizeof(tmp_line), "Name=%s", job_ptr->name);
-	xstrcat(out, tmp_line);
-	if (one_liner)
-		xstrcat(out, " ");
-	else
-		xstrcat(out, "\n   ");
+	fprintf ( out, "Name=%s", job_ptr->name);
+	if (one_liner)
+		fprintf ( out, " ");
+	else
+		fprintf ( out, "\n   ");
 
 	/****** Line 3 ******/
-	snprintf(tmp_line, sizeof(tmp_line), 
-		"Priority=%u Partition=%s BatchFlag=%u", 
-		job_ptr->priority, job_ptr->partition, 
-		job_ptr->batch_flag);
-	xstrcat(out, tmp_line);
-	if (one_liner)
-		xstrcat(out, " ");
-	else
-		xstrcat(out, "\n   ");
+	fprintf ( out, "Priority=%u Partition=%s BatchFlag=%u", 
+		  job_ptr->priority, job_ptr->partition, 
+		  job_ptr->batch_flag);
+	if (one_liner)
+		fprintf ( out, " ");
+	else
+		fprintf ( out, "\n   ");
 
 	/****** Line 4 ******/
-	snprintf(tmp_line, sizeof(tmp_line),
-		"AllocNode:Sid=%s:%u TimeLimit=", 
-		job_ptr->alloc_node, job_ptr->alloc_sid);
-	xstrcat(out, tmp_line);
+	fprintf ( out, "AllocNode:Sid=%s:%u TimeLimit=", 
+		  job_ptr->alloc_node, job_ptr->alloc_sid);
 	if (job_ptr->time_limit == INFINITE)
-		sprintf(tmp_line, "UNLIMITED ");
+		fprintf ( out, "UNLIMITED");
 	else if (job_ptr->time_limit == NO_VAL)
-		sprintf(tmp_line, "Partition_Limit ");
-	else
-		sprintf(tmp_line, "%u ", job_ptr->time_limit);
-	xstrcat(out, tmp_line);
-	if (WIFSIGNALED(job_ptr->exit_code))
-		term_sig = WTERMSIG(job_ptr->exit_code);
-	snprintf(tmp_line, sizeof(tmp_line),
-		"ExitCode=%u:%u", 
-		WEXITSTATUS(job_ptr->exit_code), term_sig);
-	xstrcat(out, tmp_line);
-	if (one_liner)
-		xstrcat(out, " ");
-	else
-		xstrcat(out, "\n   ");
+		fprintf ( out, "Partition_Limit");
+	else
+		fprintf ( out, "%u", job_ptr->time_limit);
+	if (one_liner)
+		fprintf ( out, " ");
+	else
+		fprintf ( out, "\n   ");
 
 	/****** Line 5 ******/
-	slurm_make_time_str((time_t *)&job_ptr->start_time, time_str,
+	slurm_make_time_str ((time_t *)&job_ptr->start_time, time_str,
 		sizeof(time_str));
-	snprintf(tmp_line, sizeof(tmp_line),
-		"JobState=%s StartTime=%s EndTime=",
-		job_state_string(job_ptr->job_state), time_str);
-	xstrcat(out, tmp_line);
+	fprintf ( out, "JobState=%s StartTime=%s EndTime=",
+		  job_state_string(job_ptr->job_state), time_str);
 	if ((job_ptr->time_limit == INFINITE) && 
 	    (job_ptr->end_time > time(NULL)))
-		sprintf(tmp_line, "NONE");
+		fprintf ( out, "NONE");
 	else {
 		slurm_make_time_str ((time_t *)&job_ptr->end_time, time_str,
 			sizeof(time_str));
-		sprintf(tmp_line, "%s", time_str);
-	}
-	xstrcat(out, tmp_line);
-	if (one_liner)
-		xstrcat(out, " ");
-	else
-		xstrcat(out, "\n   ");
+		fprintf ( out, "%s", time_str);
+	}
+	if (one_liner)
+		fprintf ( out, " ");
+	else
+		fprintf ( out, "\n   ");
 
 	/****** Line 6 ******/
-	snprintf(tmp_line, sizeof(tmp_line), "%s=%s",
-		 nodelist, job_ptr->nodes);
-	xstrcat(out, tmp_line);
-	if(ionodes) {
-		sprintf(tmp_line, "[%s]", ionodes);
-		xstrcat(out, tmp_line);
-		xfree(ionodes);
-	} 
-	
-	sprintf(tmp_line, " %sIndices=", nodelist);
-	xstrcat(out, tmp_line);
-	for (j = 0;  (job_ptr->node_inx && (job_ptr->node_inx[j] != -1)); 
-			j+=2) {
+	fprintf ( out, "%s=%s", nodelist, job_ptr->nodes);
+	if(job_ptr->nodes) {
+		if(quarter != (uint16_t) NO_VAL) {
+			if(nodecard != (uint16_t) NO_VAL) 
+				fprintf( out, ".%d.%d", quarter, nodecard);
+			else
+				fprintf( out, ".%d", quarter);
+		} 
+	}
+	fprintf ( out, " ");
+		
+	fprintf ( out, "%sIndices=", nodelist);
+	for (j = 0; job_ptr->node_inx; j++) {
 		if (j > 0)
-			 xstrcat(out, ",");
-		sprintf(tmp_line, "%d-%d", job_ptr->node_inx[j], 
-			job_ptr->node_inx[j+1]);
-		xstrcat(out, tmp_line);
-	}
-	if (one_liner)
-		xstrcat(out, " ");
-	else
-		xstrcat(out, "\n   ");
-
-	/****** Line 6a (optional) ******/
-#if 0
-	/* mainly for debugging */ 
-	convert_num_unit((float)job_ptr->num_cpu_groups, tmp1, UNIT_NONE);
-	snprintf(tmp_line, sizeof(tmp_line),
-		"NumCPUGroups=%s ",
-		 tmp1);
-	xstrcat(out, tmp_line);
-#endif
-
-	if ((job_ptr->num_cpu_groups > 0) && 
-	    (job_ptr->cpus_per_node) &&
-	    (job_ptr->cpu_count_reps)) {
-		int length = 0;
-		xstrcat(out, "AllocCPUs=");
-		length += 10;
-		for (i = 0; i < job_ptr->num_cpu_groups; i++) {
-			if (length > 70) {
-				/* skip to last CPU group entry */
-			    	if (i < job_ptr->num_cpu_groups - 1) {
-			    		continue;
-				}
-				/* add elipsis before last entry */
-			    	xstrcat(out, "...,");
-				length += 4;
-			}
-
-			snprintf(tmp_line, sizeof(tmp_line),
-				"%d",
-				 job_ptr->cpus_per_node[i]);
-			xstrcat(out, tmp_line);
-			length += strlen(tmp_line);
-		    	if (job_ptr->cpu_count_reps[i] > 1) {
-				snprintf(tmp_line, sizeof(tmp_line),
-					"*%d",
-					 job_ptr->cpu_count_reps[i]);
-				xstrcat(out, tmp_line);
-				length += strlen(tmp_line);
-			}
-			if (i < job_ptr->num_cpu_groups - 1) {
-				xstrcat(out, ",");
-				length++;
-			}
-		}
-		if (one_liner)
-			xstrcat(out, " ");
+			fprintf( out, ",%d", job_ptr->node_inx[j]);
 		else
-			xstrcat(out, "\n   ");
-	}
+			fprintf( out, "%d", job_ptr->node_inx[j]);
+		if (job_ptr->node_inx[j] == -1)
+			break;
+	}
+	if (one_liner)
+		fprintf ( out, " ");
+	else
+		fprintf ( out, "\n   ");
 
 	/****** Line 7 ******/
-<<<<<<< HEAD
-	convert_num_unit((float)job_ptr->num_procs, tmp1, UNIT_NONE);
-#ifdef HAVE_BG
-	convert_num_unit((float)job_ptr->num_nodes, tmp2, UNIT_NONE);
-	sprintf(tmp_line, "ReqProcs=%s MinBPs=%s ", tmp1, tmp2);
-#else
-	_sprint_range(tmp2, job_ptr->num_nodes, job_ptr->max_nodes);
-	sprintf(tmp_line, "ReqProcs=%s ReqNodes=%s ", tmp1, tmp2);
-#endif
-	xstrcat(out, tmp_line);
-
-	_sprint_range(tmp1, job_ptr->min_sockets, job_ptr->max_sockets);
-	if (job_ptr->min_cores > 0) {
-		_sprint_range(tmp2, job_ptr->min_cores, job_ptr->max_cores);
-		strcat(tmp1, ":");
-		strcat(tmp1, tmp2);
-		if (job_ptr->min_threads > 0) {
-			_sprint_range(tmp2, job_ptr->min_threads,
-				      job_ptr->max_threads);
-			strcat(tmp1, ":");
-			strcat(tmp1, tmp2);
-		}
-	}
-	snprintf(tmp_line, sizeof(tmp_line), 
-		"ReqS:C:T=%s",
-		tmp1);
-	xstrcat(out, tmp_line);
-=======
 	convert_to_kilo(job_ptr->num_procs, tmp1);
 #ifdef HAVE_BG
 	convert_to_kilo(job_ptr->num_nodes, tmp2);
@@ -344,187 +215,92 @@
 	
 	convert_to_kilo(job_ptr->cpus_per_task, tmp1);
 	fprintf ( out, "CPUs/task=%s", tmp1);
->>>>>>> e77a2066
-	if (one_liner)
-		xstrcat(out, " ");
-	else
-		xstrcat(out, "\n   ");
+	if (one_liner)
+		fprintf ( out, " ");
+	else
+		fprintf ( out, "\n   ");
 
 	/****** Line 8 ******/
-	snprintf(tmp_line, sizeof(tmp_line),
-		"Shared=%s Contiguous=%d CPUs/task=%u", 
-		 (job_ptr->shared == 0 ? "0" :
-		  job_ptr->shared == 1 ? "1" : "OK"),
-		 job_ptr->contiguous, job_ptr->cpus_per_task);
-	xstrcat(out, tmp_line);
-
-	if (one_liner)
-		xstrcat(out, " ");
-	else
-		xstrcat(out, "\n   ");
+	convert_to_kilo(job_ptr->min_procs, tmp1);
+	convert_to_kilo(job_ptr->min_memory, tmp2);
+	fprintf ( out, "MinProcs=%s MinMemory=%s ", tmp1, tmp2);
+
+	convert_to_kilo(job_ptr->min_tmp_disk, tmp1);
+	fprintf ( out, "Features=%s MinTmpDisk=%s", job_ptr->features, tmp1);
+	if (one_liner)
+		fprintf ( out, " ");
+	else
+		fprintf ( out, "\n   ");
 
 	/****** Line 9 ******/
-	snprintf(tmp_line, sizeof(tmp_line), 
-		"MinProcs=%u MinSockets=%u MinCores=%u MinThreads=%u", 
-		job_ptr->job_min_procs, job_ptr->job_min_sockets, 
-		job_ptr->job_min_cores, job_ptr->job_min_threads);
-	xstrcat(out, tmp_line);
-	if (one_liner)
-		xstrcat(out, " ");
-	else
-		xstrcat(out, "\n   ");
+	 fprintf ( out, "Dependency=%u Account=%s Reason=%s Network=%s",
+		job_ptr->dependency, job_ptr->account,
+		job_reason_string(job_ptr->wait_reason), job_ptr->network);
+	if (one_liner)
+		fprintf ( out, " ");
+	else
+		fprintf ( out, "\n   ");
+
 
 	/****** Line 10 ******/
-	convert_num_unit((float)job_ptr->job_min_memory, tmp1, UNIT_NONE);
-	convert_num_unit((float)job_ptr->job_min_tmp_disk, tmp2, UNIT_NONE);
-	snprintf(tmp_line, sizeof(tmp_line), 
-		"MinMemory=%s MinTmpDisk=%s Features=%s",
-		tmp1, tmp2, job_ptr->features);
-	xstrcat(out, tmp_line);
-	if (one_liner)
-		xstrcat(out, " ");
-	else
-		xstrcat(out, "\n   ");
+	fprintf ( out, "Req%s=%s ", nodelist, job_ptr->req_nodes);
+	fprintf ( out, "Req%sIndices=", nodelist);
+	for (j = 0; job_ptr->req_node_inx; j++) {
+		if (j > 0)
+			fprintf( out, ",%d", job_ptr->req_node_inx[j]);
+		else
+			fprintf( out, "%d", job_ptr->req_node_inx[j]);
+		if (job_ptr->req_node_inx[j] == -1)
+			break;
+	}
+	if (one_liner)
+		fprintf ( out, " ");
+	else
+		fprintf ( out, "\n   ");
 
 	/****** Line 11 ******/
-	snprintf(tmp_line, sizeof(tmp_line), 
-		"Dependency=%u Account=%s Reason=%s Network=%s",
-		job_ptr->dependency, job_ptr->account,
-		job_reason_string(job_ptr->state_reason), 
-		job_ptr->network);
-	xstrcat(out, tmp_line);
-	if (one_liner)
-		xstrcat(out, " ");
-	else
-		xstrcat(out, "\n   ");
+	fprintf ( out, "Exc%s=%s ", nodelist, job_ptr->exc_nodes);
+	fprintf ( out, "Exc%sIndices=", nodelist);
+	for (j = 0; job_ptr->exc_node_inx; j++) {
+		if (j > 0)
+			fprintf( out, ",%d", job_ptr->exc_node_inx[j]);
+		else
+			fprintf( out, "%d", job_ptr->exc_node_inx[j]);
+		if (job_ptr->exc_node_inx[j] == -1)
+			break;
+	}
+	if (one_liner)
+		fprintf ( out, " ");
+	else
+		fprintf ( out, "\n   ");
 
 	/****** Line 12 ******/
-	snprintf(tmp_line, sizeof(tmp_line), "Req%s=%s Req%sIndices=", 
-		nodelist, job_ptr->req_nodes, nodelist);
-	xstrcat(out, tmp_line);
-	for (j = 0; (job_ptr->req_node_inx && (job_ptr->req_node_inx[j] != -1));
-			j+=2) {
-		if (j > 0)
-			xstrcat(out, ",");
-		sprintf(tmp_line, "%d-%d", job_ptr->req_node_inx[j],
-			job_ptr->req_node_inx[j+1]);
-		xstrcat(out, tmp_line);
-	}
-	if (one_liner)
-		xstrcat(out, " ");
-	else
-		xstrcat(out, "\n   ");
-
-	/****** Line 13 ******/
-	snprintf(tmp_line, sizeof(tmp_line), "Exc%s=%s Exc%sIndices=", 
-		nodelist, job_ptr->exc_nodes, nodelist);
-	xstrcat(out, tmp_line);
-	for (j = 0; (job_ptr->exc_node_inx && (job_ptr->exc_node_inx[j] != -1)); 
-			j+=2) {
-		if (j > 0)
-			xstrcat(out, ",");
-		sprintf(tmp_line, "%d-%d", job_ptr->exc_node_inx[j],
-			job_ptr->exc_node_inx[j+1]);
-		xstrcat(out, tmp_line);
-	}
-	if (one_liner)
-		xstrcat(out, " ");
-	else
-		xstrcat(out, "\n   ");
-
-	/****** Line 14 ******/
-	slurm_make_time_str((time_t *)&job_ptr->submit_time, time_str, 
+	slurm_make_time_str ((time_t *)&job_ptr->submit_time, time_str, 
 		sizeof(time_str));
-	sprintf(tmp_line, "SubmitTime=%s ", time_str);
-	xstrcat(out, tmp_line);
+	fprintf ( out, "SubmitTime=%s ", time_str);
 	if (job_ptr->suspend_time) {
 		slurm_make_time_str ((time_t *)&job_ptr->suspend_time, 
 			time_str, sizeof(time_str));
 	} else {
 		strncpy(time_str, "None", sizeof(time_str));
 	}
-	sprintf(tmp_line, "SuspendTime=%s PreSusTime=%ld", 
+	fprintf ( out, "SuspendTime=%s PreSusTime=%ld", 
 		  time_str, (long int)job_ptr->pre_sus_time);
-	xstrcat(out, tmp_line);
-
-	/****** Line 15 (optional) ******/
-	if (job_ptr->comment) {
-		if (one_liner)
-			xstrcat(out, " ");
-		else
-			xstrcat(out, "\n   ");
-		sprintf(tmp_line, "Comment=%s ", job_ptr->comment);
-		xstrcat(out, tmp_line);
-	}
-
-	/****** Line 16 (optional) ******/
+
+	/****** Line 13 (optional) ******/
 	select_g_sprint_jobinfo(job_ptr->select_jobinfo,
-				select_buf, sizeof(select_buf),
-				SELECT_PRINT_MIXED);
+		select_buf, sizeof(select_buf), SELECT_PRINT_MIXED);
 	if (select_buf[0] != '\0') {
 		if (one_liner)
-			xstrcat(out, " ");
+			fprintf ( out, " ");
 		else
-			xstrcat(out, "\n   ");
-		xstrcat(out, select_buf);
-	}
-	/****** Line 17 (optional) ******/
-	select_g_sprint_jobinfo(job_ptr->select_jobinfo,
-				select_buf, sizeof(select_buf),
-				SELECT_PRINT_BLRTS_IMAGE);
-	if (select_buf[0] != '\0') {
-		if (one_liner)
-			xstrcat(out, " ");
-		else
-			xstrcat(out, "\n   ");
-		snprintf(tmp_line, sizeof(tmp_line),
-			 "BlrtsImage=%s", select_buf);
-		xstrcat(out, tmp_line);
-	}
-	/****** Line 18 (optional) ******/
-	select_g_sprint_jobinfo(job_ptr->select_jobinfo,
-				select_buf, sizeof(select_buf),
-				SELECT_PRINT_LINUX_IMAGE);
-	if (select_buf[0] != '\0') {
-		if (one_liner)
-			xstrcat(out, " ");
-		else
-			xstrcat(out, "\n   ");
-		snprintf(tmp_line, sizeof(tmp_line),
-			 "LinuxImage=%s", select_buf);
-		xstrcat(out, tmp_line);
-	}
-	/****** Line 19 (optional) ******/
-	select_g_sprint_jobinfo(job_ptr->select_jobinfo,
-				select_buf, sizeof(select_buf),
-				SELECT_PRINT_MLOADER_IMAGE);
-	if (select_buf[0] != '\0') {
-		if (one_liner)
-			xstrcat(out, " ");
-		else
-			xstrcat(out, "\n   ");
-		snprintf(tmp_line, sizeof(tmp_line),
-			 "MloaderImage=%s", select_buf);
-		xstrcat(out, tmp_line);
-	}
-	/****** Line 20 (optional) ******/
-	select_g_sprint_jobinfo(job_ptr->select_jobinfo,
-				select_buf, sizeof(select_buf),
-				SELECT_PRINT_RAMDISK_IMAGE);
-	if (select_buf[0] != '\0') {
-		if (one_liner)
-			xstrcat(out, " ");
-		else
-			xstrcat(out, "\n   ");
-		snprintf(tmp_line, sizeof(tmp_line),
-			 "RamDiskImage=%s", select_buf);
-		xstrcat(out, tmp_line);
-	}
-	xstrcat(out, "\n\n");
-
-	return out;
-
-}
+			fprintf ( out, "\n   ");
+		fprintf( out, "%s", select_buf);
+	}
+
+	fprintf( out, "\n\n");
+}
+
 /*
  * slurm_load_jobs - issue RPC to get slurm all job configuration  
  *	information if changed since update_time 
@@ -543,9 +319,6 @@
 	slurm_msg_t req_msg;
 	job_info_request_msg_t req;
 
-	slurm_msg_t_init(&req_msg);
-	slurm_msg_t_init(&resp_msg);
-
 	req.last_update  = update_time;
 	req.show_flags = show_flags;
 	req_msg.msg_type = REQUEST_JOB_INFO;
@@ -587,9 +360,7 @@
 	slurm_msg_t req_msg;
 	slurm_msg_t resp_msg;
 	job_id_request_msg_t req;
-	
-	slurm_msg_t_init(&req_msg);
-	slurm_msg_t_init(&resp_msg);
+	List ret_list;
 
 	/*
 	 *  Set request message address to slurmd on localhost
@@ -600,19 +371,13 @@
 	req.job_pid      = job_pid;
 	req_msg.msg_type = REQUEST_JOB_ID;
 	req_msg.data     = &req;
+	forward_init(&req_msg.forward, NULL);
+	req_msg.ret_list = NULL;
+	req_msg.orig_addr.sin_addr.s_addr = 0; 
+	req_msg.forward_struct_init = 0;
 	
-	rc = slurm_send_recv_node_msg(&req_msg, &resp_msg, 0);
-
-<<<<<<< HEAD
-	if(rc != 0 || !resp_msg.auth_cred) {
-		error("slurm_pid2jobid: %m");
-		if(resp_msg.auth_cred)
-			g_slurm_auth_destroy(resp_msg.auth_cred);
-		return SLURM_ERROR;
-	}
-	if(resp_msg.auth_cred)
-		g_slurm_auth_destroy(resp_msg.auth_cred);	
-=======
+	ret_list = slurm_send_recv_node_msg(&req_msg, &resp_msg, 0);
+
 	if(!ret_list || !resp_msg.auth_cred) {
 		error("slurm_pid2jobid: %m");
 		if(ret_list)
@@ -628,7 +393,6 @@
 	list_destroy(ret_list);
 	if(resp_msg.auth_cred)
 		slurm_auth_cred_destroy(resp_msg.auth_cred);	
->>>>>>> e77a2066
 	switch (resp_msg.msg_type) {
 	case RESPONSE_JOB_ID:
 		*jobid = ((job_id_response_msg_t *) resp_msg.data)->job_id;
@@ -708,16 +472,13 @@
 	int rc;
 	slurm_msg_t resp_msg;
 	slurm_msg_t req_msg;
-	job_alloc_info_msg_t job_msg;
+	old_job_alloc_msg_t job_msg;
 	srun_timeout_msg_t *timeout_msg;
 	time_t now = time(NULL);
 	static uint32_t jobid_cache = 0;
 	static uint32_t jobid_env = 0;
 	static time_t endtime_cache = 0;
 	static time_t last_test_time = 0;
-
-	slurm_msg_t_init(&req_msg);
-	slurm_msg_t_init(&resp_msg);
 
 	if (!end_time_ptr)
 		slurm_seterrno_ret(EINVAL);
@@ -804,9 +565,6 @@
 	job_id_msg_t msg;
 	int rc;
 
-	slurm_msg_t_init(&req);
-	slurm_msg_t_init(&resp);
-
 	req.msg_type = REQUEST_JOB_READY;
 	req.data     = &msg;
 	msg.job_id   = job_id;
