--- conflicted
+++ resolved
@@ -2023,9 +2023,6 @@
 			}
 
 			xfree(temp);
-<<<<<<< HEAD
-#ifdef HAVE_ALPS_CRAY
-=======
 		} else if (!strncasecmp(rl+i, "mpiproc=", 8)) {
 			i += 8;
 			temp = _get_pbs_option_value(rl, &i);
@@ -2033,8 +2030,7 @@
 				opt.ntasks_per_node = _get_int(temp, "mpiproc");
 				xfree(temp);
 			}
-#ifdef HAVE_CRAY
->>>>>>> 454ee59b
+#ifdef HAVE_ALPS_CRAY
 		/*
 		 * NB: no "mppmem" here since it specifies per-PE memory units,
 		 *     whereas SLURM uses per-node and per-CPU memory units.
@@ -2074,10 +2070,7 @@
 				opt.ntasks_set = true;
 			}
 			xfree(temp);
-<<<<<<< HEAD
 #endif	/* HAVE_ALPS_CRAY */
-=======
-#endif	/* HAVE_CRAY */
 		} else if (!strncasecmp(rl+i, "naccelerators=", 14)) {
 			i += 14;
 			temp = _get_pbs_option_value(rl, &i);
@@ -2093,7 +2086,6 @@
 				opt.ntasks_set = true;
 				xfree(temp);
 			}
->>>>>>> 454ee59b
 		} else if (!strncmp(rl+i, "nice=", 5)) {
 			i+=5;
 			temp = _get_pbs_option_value(rl, &i);
