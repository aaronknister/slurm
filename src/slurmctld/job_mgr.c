--- conflicted
+++ resolved
@@ -3046,19 +3046,8 @@
 	test_only = will_run || (allocate == 0);
 
 	no_alloc = test_only || too_fragmented ||
-<<<<<<< HEAD
-		   (!top_prio) || (!independent);
-	if (!no_alloc && !avail_front_end(job_ptr)) {
-		debug("sched: job_allocate() returning, no front end nodes "
-		       "are available");
-		error_code = ESLURM_NODES_BUSY;
-	} else {
-		error_code = _select_nodes_parts(job_ptr, no_alloc, NULL);
-	}
-=======
-		   (!top_prio) || (!independent) || !avail_front_end();
+		   (!top_prio) || (!independent) || !avail_front_end(job_ptr);
 	error_code = _select_nodes_parts(job_ptr, no_alloc, NULL);
->>>>>>> 24d48b04
 	if (!test_only) {
 		last_job_update = now;
 		slurm_sched_schedule();	/* work for external scheduler */
