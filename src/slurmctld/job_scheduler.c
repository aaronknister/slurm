--- conflicted
+++ resolved
@@ -744,7 +744,6 @@
 	save_avail_node_bitmap = bit_copy(avail_node_bitmap);
 
 	debug("sched: Running job scheduler");
-<<<<<<< HEAD
 	/*
 	 * If we are doing FIFO scheduling, use the job records right off the
 	 * job list.
@@ -801,19 +800,11 @@
 				break;
 			job_ptr  = job_queue_rec->job_ptr;
 			part_ptr = job_queue_rec->part_ptr;
-			job_ptr->part_ptr = part_ptr;
 			xfree(job_queue_rec);
 			if (!IS_JOB_PENDING(job_ptr))
 				continue;  /* started in other partition */
-		}
-=======
-	job_queue = build_job_queue(false);
-	slurmctld_diag_stats.schedule_queue_len = list_count(job_queue);
-	while ((job_queue_rec = list_pop_bottom(job_queue, sort_job_queue2))) {
-		job_ptr  = job_queue_rec->job_ptr;
-		part_ptr = job_queue_rec->part_ptr;
-		xfree(job_queue_rec);
->>>>>>> dd1d573f
+			job_ptr->part_ptr = part_ptr;
+		}
 		if ((time(NULL) - sched_start) >= sched_timeout) {
 			debug("sched: loop taking too long, breaking out");
 			break;
@@ -826,25 +817,6 @@
 
 		slurmctld_diag_stats.schedule_cycle_depth++;
 
-<<<<<<< HEAD
-=======
-		if (!IS_JOB_PENDING(job_ptr))
-			continue;	/* started in other partition */
-
-		/* Cycle through partitions usable for this job */
-		job_ptr->part_ptr = part_ptr;
-
-		if (job_ptr->priority == 0)	{ /* held */
-			debug3("sched: JobId=%u. State=%s. Reason=%s. "
-			       "Priority=%u.",
-			       job_ptr->job_id,
-			       job_state_string(job_ptr->job_state),
-			       job_reason_string(job_ptr->state_reason),
-			       job_ptr->priority);
-			continue;
-		}
-
->>>>>>> dd1d573f
 		/* Test for valid account, QOS and required nodes on each pass */
 		if (job_ptr->state_reason == FAIL_ACCOUNT) {
 			slurmdb_association_rec_t assoc_rec;
