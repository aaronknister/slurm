/*****************************************************************************\
 * src/common/mpi.h - Generic mpi selector for slurm
 *****************************************************************************
 *  Copyright (C) 2002-2006 The Regents of the University of California.
 *  Produced at Lawrence Livermore National Laboratory (cf, DISCLAIMER).
 *  Written by Mark Grondona <grondo1@llnl.gov>.
 *  UCRL-CODE-226842.
 *  
 *  This file is part of SLURM, a resource management program.
 *  For details, see <http://www.llnl.gov/linux/slurm/>.
 *  
 *  SLURM is free software; you can redistribute it and/or modify it under
 *  the terms of the GNU General Public License as published by the Free
 *  Software Foundation; either version 2 of the License, or (at your option)
 *  any later version.
 *
 *  In addition, as a special exception, the copyright holders give permission 
<<<<<<< HEAD
 *  to link the code of portions of this program with the OpenSSL library under
=======
 *  to link the code of portions of this program with the OpenSSL library under 
>>>>>>> 5e89edcf
 *  certain conditions as described in each individual source file, and 
 *  distribute linked combinations including the two. You must obey the GNU 
 *  General Public License in all respects for all of the code used other than 
 *  OpenSSL. If you modify file(s) with this exception, you may extend this 
 *  exception to your version of the file(s), but you are not obligated to do 
 *  so. If you do not wish to do so, delete this exception statement from your
 *  version.  If you delete this exception statement from all source files in 
 *  the program, then also delete it here.
 *  
 *  SLURM is distributed in the hope that it will be useful, but WITHOUT ANY
 *  WARRANTY; without even the implied warranty of MERCHANTABILITY or FITNESS
 *  FOR A PARTICULAR PURPOSE.  See the GNU General Public License for more
 *  details.
 *  
 *  You should have received a copy of the GNU General Public License along
 *  with SLURM; if not, write to the Free Software Foundation, Inc.,
 *  51 Franklin Street, Fifth Floor, Boston, MA 02110-1301  USA.
\*****************************************************************************/

#ifndef _SRUN_MPI_H
#define _SRUN_MPI_H

#if HAVE_CONFIG_H
# include "config.h"
#endif 

<<<<<<< HEAD
#include <stdbool.h>
#include <slurm/slurm.h>
=======
#include "src/srun/srun_job.h"
#include "src/slurmd/slurmstepd/slurmstepd_job.h"
>>>>>>> 5e89edcf

typedef struct slurm_mpi_context *slurm_mpi_context_t;
typedef void mpi_plugin_client_state_t;

typedef struct {
	uint32_t jobid;
	uint32_t stepid;
	slurm_step_layout_t *step_layout;
} mpi_plugin_client_info_t;

typedef struct {
	uint32_t jobid;  /* Current SLURM job id                      */
	uint32_t stepid; /* Current step id (or NO_VAL)               */
	uint32_t nnodes; /* number of nodes in current job step       */
	uint32_t nodeid; /* relative position of this node in job     */
	uint32_t ntasks; /* total number of tasks in current job      */
	uint32_t ltasks; /* number of tasks on *this* (local) node    */

	uint32_t gtaskid;/* global task rank within the job step      */
	int      ltaskid;/* task rank within the local node           */

	slurm_addr *self;
	slurm_addr *client;
} mpi_plugin_task_info_t;

/**********************************************************************
 * Hooks called by the slurmd and/or slurmstepd.
 **********************************************************************/

/*
 * Load the plugin and call the plugin p_mpi_hook_slurmstepd_task() function.
 *
 * This function is called from within each process that will exec() a
 * task.  The process will be running as the user of the job step at that
 * point.
 *
 * If the plugin want to set environment variables for the task,
 * it will add the necessary variables the the env array pointed
 * to be "env".  If "env" is NULL, a new array will be allocated
 * automaticallly.
 *
 * The returned "env" array may be manipulated (and freed) by using
 * the src/common/env.c:env_array_* functions.
 */
int mpi_hook_slurmstepd_task (const mpi_plugin_task_info_t *job, char ***env);

/**********************************************************************
 * Hooks called by client applications.
 * For instance: srun, slaunch, slurm_step_launch().
 **********************************************************************/

/*
 * Just load the requested plugin.  No explicit calls into the plugin
 * once loaded (just the implicit call to the plugin's init() function).
 *
 * If "mpi_type" is NULL, the system-default mpi plugin
 * is initialized.
 */
int mpi_hook_client_init (char *mpi_type);

/*
 * Call the plugin p_mpi_hook_client_prelaunch() function.
 *
 * If the plugin requires that environment variables be set in the
 * environment of every task, it will add the necessary variables
 * the the env array pointed to be "env".  If "env" is NULL, a new
 * array will be allocated automaticallly.
 *
 * The returned "env" array may be manipulated (and freed) by using
 * the src/common/env.c:env_array_* functions.
 *
 * Returns NULL on error.  On success returns an opaque pointer
 * to MPI state for this job step.  Free the state by calling
 * mpi_hook_client_fini().
 */
mpi_plugin_client_state_t *
mpi_hook_client_prelaunch(const mpi_plugin_client_info_t *job, char ***env);

/* Call the plugin p_mpi_hook_client_single_task_per_node() function. */
bool mpi_hook_client_single_task_per_node (void);

/* Call the plugin p_mpi_hook_client_fini() function. */
int mpi_hook_client_fini (mpi_plugin_client_state_t *state);

/**********************************************************************
 * FIXME - Nobody calls the following function.  Perhaps someone should.
 **********************************************************************/
int mpi_fini (void);

#endif /* !_SRUN_MPI_H */<|MERGE_RESOLUTION|>--- conflicted
+++ resolved
@@ -4,7 +4,7 @@
  *  Copyright (C) 2002-2006 The Regents of the University of California.
  *  Produced at Lawrence Livermore National Laboratory (cf, DISCLAIMER).
  *  Written by Mark Grondona <grondo1@llnl.gov>.
- *  UCRL-CODE-226842.
+ *  UCRL-CODE-217948.
  *  
  *  This file is part of SLURM, a resource management program.
  *  For details, see <http://www.llnl.gov/linux/slurm/>.
@@ -15,11 +15,7 @@
  *  any later version.
  *
  *  In addition, as a special exception, the copyright holders give permission 
-<<<<<<< HEAD
- *  to link the code of portions of this program with the OpenSSL library under
-=======
  *  to link the code of portions of this program with the OpenSSL library under 
->>>>>>> 5e89edcf
  *  certain conditions as described in each individual source file, and 
  *  distribute linked combinations including the two. You must obey the GNU 
  *  General Public License in all respects for all of the code used other than 
@@ -46,100 +42,17 @@
 # include "config.h"
 #endif 
 
-<<<<<<< HEAD
-#include <stdbool.h>
-#include <slurm/slurm.h>
-=======
 #include "src/srun/srun_job.h"
 #include "src/slurmd/slurmstepd/slurmstepd_job.h"
->>>>>>> 5e89edcf
 
 typedef struct slurm_mpi_context *slurm_mpi_context_t;
-typedef void mpi_plugin_client_state_t;
 
-typedef struct {
-	uint32_t jobid;
-	uint32_t stepid;
-	slurm_step_layout_t *step_layout;
-} mpi_plugin_client_info_t;
+int srun_mpi_init (char *mpi_type);
+int slurmd_mpi_init (slurmd_job_t *job, int rank);
+int mpi_fini (void);
+int slurm_mpi_thr_create(srun_job_t *job);
+int slurm_mpi_single_task_per_node (void);
+int slurm_mpi_exit (void);
 
-typedef struct {
-	uint32_t jobid;  /* Current SLURM job id                      */
-	uint32_t stepid; /* Current step id (or NO_VAL)               */
-	uint32_t nnodes; /* number of nodes in current job step       */
-	uint32_t nodeid; /* relative position of this node in job     */
-	uint32_t ntasks; /* total number of tasks in current job      */
-	uint32_t ltasks; /* number of tasks on *this* (local) node    */
-
-	uint32_t gtaskid;/* global task rank within the job step      */
-	int      ltaskid;/* task rank within the local node           */
-
-	slurm_addr *self;
-	slurm_addr *client;
-} mpi_plugin_task_info_t;
-
-/**********************************************************************
- * Hooks called by the slurmd and/or slurmstepd.
- **********************************************************************/
-
-/*
- * Load the plugin and call the plugin p_mpi_hook_slurmstepd_task() function.
- *
- * This function is called from within each process that will exec() a
- * task.  The process will be running as the user of the job step at that
- * point.
- *
- * If the plugin want to set environment variables for the task,
- * it will add the necessary variables the the env array pointed
- * to be "env".  If "env" is NULL, a new array will be allocated
- * automaticallly.
- *
- * The returned "env" array may be manipulated (and freed) by using
- * the src/common/env.c:env_array_* functions.
- */
-int mpi_hook_slurmstepd_task (const mpi_plugin_task_info_t *job, char ***env);
-
-/**********************************************************************
- * Hooks called by client applications.
- * For instance: srun, slaunch, slurm_step_launch().
- **********************************************************************/
-
-/*
- * Just load the requested plugin.  No explicit calls into the plugin
- * once loaded (just the implicit call to the plugin's init() function).
- *
- * If "mpi_type" is NULL, the system-default mpi plugin
- * is initialized.
- */
-int mpi_hook_client_init (char *mpi_type);
-
-/*
- * Call the plugin p_mpi_hook_client_prelaunch() function.
- *
- * If the plugin requires that environment variables be set in the
- * environment of every task, it will add the necessary variables
- * the the env array pointed to be "env".  If "env" is NULL, a new
- * array will be allocated automaticallly.
- *
- * The returned "env" array may be manipulated (and freed) by using
- * the src/common/env.c:env_array_* functions.
- *
- * Returns NULL on error.  On success returns an opaque pointer
- * to MPI state for this job step.  Free the state by calling
- * mpi_hook_client_fini().
- */
-mpi_plugin_client_state_t *
-mpi_hook_client_prelaunch(const mpi_plugin_client_info_t *job, char ***env);
-
-/* Call the plugin p_mpi_hook_client_single_task_per_node() function. */
-bool mpi_hook_client_single_task_per_node (void);
-
-/* Call the plugin p_mpi_hook_client_fini() function. */
-int mpi_hook_client_fini (mpi_plugin_client_state_t *state);
-
-/**********************************************************************
- * FIXME - Nobody calls the following function.  Perhaps someone should.
- **********************************************************************/
-int mpi_fini (void);
 
 #endif /* !_SRUN_MPI_H */