--- conflicted
+++ resolved
@@ -70,12 +70,6 @@
 #ifdef HAVE_BG
 #include "src/common/node_select.h"
 #include "src/plugins/select/bluegene/bg_enums.h"
-<<<<<<< HEAD
-#endif
-
-#ifndef __USE_XOPEN_EXTENDED
-extern pid_t getsid(pid_t pid);		/* missing from <unistd.h> */
-=======
 #elif defined(HAVE_CRAY)
 #include "src/common/node_select.h"
 /*
@@ -84,7 +78,6 @@
  * simpler to just duplicate the single declaration here.
  */
 extern uint64_t job_getjid(pid_t pid);
->>>>>>> 50449e17
 #endif
 
 #define MAX_RETRIES	10
